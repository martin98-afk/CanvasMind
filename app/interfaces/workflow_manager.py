import os
import shutil
import subprocess
from datetime import datetime
from pathlib import Path
from typing import List, Dict, Set, Optional

from PyQt5.QtCore import QEasingCurve, QTimer, QThread, Qt, pyqtSignal, QMutex, QMutexLocker, QSize
from PyQt5.QtWidgets import QWidget, QVBoxLayout, QLabel, QFileDialog, QFrame, QHBoxLayout
from qfluentwidgets import (
    FlowLayout, InfoBar, FluentIcon, CardWidget, BodyLabel, SmoothScrollArea,
    PipsPager, PipsScrollButtonDisplayMode, ComboBox, CaptionLabel, SearchLineEdit, TransparentToggleToolButton,
    TransparentToolButton
)

from app.interfaces.canvas_interface import CanvasPage
from app.utils.utils import get_icon
from app.widgets.card_widget.workflow_card import WorkflowCard
from app.widgets.dialog_widget.custom_messagebox import CustomInputDialog


class WorkflowFileInfoScanner(QThread):
    scan_finished = pyqtSignal(list, dict)

    def __init__(self, workflow_dir: Path):
        super().__init__()
        self.workflow_dir = workflow_dir
        self._mutex = QMutex()
        self._should_stop = False

    def stop(self):
        with QMutexLocker(self._mutex):
            self._should_stop = True

    def run(self):
        should_stop = False
        with QMutexLocker(self._mutex):
            should_stop = self._should_stop
        if should_stop:
            return

        workflow_files = []
        file_info_map = {}

        if self.workflow_dir.exists():
            workflow_files = list(self.workflow_dir.glob("*.workflow.json"))

            for wf_path in workflow_files:
                with QMutexLocker(self._mutex):
                    if self._should_stop:
                        return

                try:
                    stat = wf_path.stat()
                    file_info_map[str(wf_path)] = {
                        'ctime': datetime.fromtimestamp(stat.st_ctime).strftime("%Y-%m-%d %H:%M"),
                        'mtime': datetime.fromtimestamp(stat.st_mtime).strftime("%Y-%m-%d %H:%M"),
                        'size_kb': stat.st_size // 1024,
                        'mtime_ts': stat.st_mtime,
                        'ctime_ts': stat.st_ctime,
                    }
                except Exception:
                    pass

        with QMutexLocker(self._mutex):
            if self._should_stop:
                return

        self.scan_finished.emit(workflow_files, file_info_map)


class WorkflowCanvasGalleryPage(QWidget):
    def __init__(self, parent=None):
        super().__init__(parent)
        self.setObjectName("workflow_canvas_gallery_page")
        self.parent_window = parent
        self.workflow_dir = self._get_workflow_dir()
        self.opened_workflows = {}
        self._is_loading = False
        self._filter_text = ""
        self.page_size = 12
        self.fixed_card_count = 2
        self.current_page = 0
        self.total_pages = 1
        self.all_workflow_paths: List[Path] = []

        self._card_map: Dict[Path, WorkflowCard] = {}
        self._known_files: Set[Path] = set()
        self._file_info_map: Dict[str, dict] = {}
        self._fixed_cards: List[CardWidget] = []
        self._refresh_pending = False

        self._setup_ui()
        QTimer.singleShot(50, self.load_workflows)

    def _get_workflow_dir(self):
        wf_dir = Path("workflows")
        wf_dir.mkdir(parents=True, exist_ok=True)
        return wf_dir

    def _setup_ui(self):
        main_layout = QVBoxLayout(self)
        main_layout.setContentsMargins(20, 20, 20, 20)
        main_layout.setSpacing(20)

        # === 顶部：排序 + 搜索 ===
        top_bar = QHBoxLayout()
        top_bar.setSpacing(16)
        # 增加空白区域，让标签不至于太靠左
        sort_label = CaptionLabel("            排序字段：", self)
        self.sort_field_combo = ComboBox(self)
        self.sort_field_combo.addItems(["修改时间", "创建时间", "画布名称"])
        self.sort_field_combo.setCurrentIndex(0)
        self.sort_field_combo.setFixedWidth(100)
        self.sort_field_combo.currentIndexChanged.connect(self._on_sort_changed)

        # ✅ 升序/降序切换按钮
        self.sort_order_button = TransparentToggleToolButton(self)
        self.sort_order_button.setIcon(get_icon("降序"))  # 默认降序
        self.sort_order_button.setIconSize(QSize(24, 24))
        self.sort_order_button.setChecked(False)  # False = 降序
        self.sort_order_button.setToolTip("点击切换排序方向")
        self.sort_order_button.clicked.connect(self._on_sort_order_changed)

        self.search_line_edit = SearchLineEdit(self)
        self.search_line_edit.setPlaceholderText("搜索画布名称...")
        self.search_line_edit.setFixedWidth(220)
        self.search_line_edit.textChanged.connect(self._on_search_changed)

        top_bar.addWidget(sort_label)
        top_bar.addWidget(self.sort_field_combo)
        top_bar.addWidget(self.sort_order_button)
        top_bar.addWidget(self.search_line_edit)
        top_bar.addStretch()

        # === 主体：卡片 + 分页器 ===
        content_layout = QHBoxLayout()
        content_layout.setSpacing(20)

        self.scroll_area = SmoothScrollArea(self)
        self.scroll_area.setWidgetResizable(True)
        self.scroll_area.setStyleSheet("border: none; background-color: transparent;")
        self.scroll_area.setFrameShape(QFrame.NoFrame)
        self.scroll_area.setVerticalScrollBarPolicy(Qt.ScrollBarAsNeeded)
        self.scroll_area.setHorizontalScrollBarPolicy(Qt.ScrollBarAlwaysOff)

        self.scroll_widget = QWidget()
        self.scroll_widget.setStyleSheet("background-color: transparent;")

<<<<<<< HEAD
        # 关键：禁用动画以提升批量操作性能
        self.flow_layout = FlowLayout(self.scroll_widget, needAni=True)  # 禁用动画
=======
        self.flow_layout = FlowLayout(self.scroll_widget, needAni=True)
>>>>>>> 6667ea9d
        self.flow_layout.setAnimation(250, QEasingCurve.OutQuad)
        self.flow_layout.setContentsMargins(30, 30, 30, 30)
        self.flow_layout.setVerticalSpacing(20)
        self.flow_layout.setHorizontalSpacing(30)

        self.scroll_area.setWidget(self.scroll_widget)

        self.pips_pager = PipsPager(Qt.Vertical)
        self.pips_pager.setPageNumber(1)
        self.pips_pager.currentIndexChanged.connect(self._on_page_changed)
        self.pips_pager.setNextButtonDisplayMode(PipsScrollButtonDisplayMode.ALWAYS)
        self.pips_pager.setPreviousButtonDisplayMode(PipsScrollButtonDisplayMode.ALWAYS)
        self.pips_pager.setFixedWidth(10)

        content_layout.addWidget(self.scroll_area, 1)
        content_layout.addWidget(self.pips_pager, 0)

        main_layout.addLayout(top_bar)
        main_layout.addLayout(content_layout)

    def _on_sort_order_changed(self):
        """切换排序方向时更新图标并刷新"""
        is_ascending = self.sort_order_button.isChecked()
        if is_ascending:
            self.sort_order_button.setIcon(get_icon("升序"))
            self.sort_order_button.setToolTip("当前：升序（点击切换为降序）")
        else:
            self.sort_order_button.setIcon(get_icon("降序"))
            self.sort_order_button.setToolTip("当前：降序（点击切换为升序）")

        self._on_sort_changed()  # 触发刷新

    def _calculate_cards_per_page(self) -> int:
        if not self.scroll_area or self.scroll_area.viewport().width() <= 0:
            return 12

        card_width = 320
        if self._card_map:
            sample_card = next(iter(self._card_map.values()))
            if sample_card.width() > 50:
                card_width = sample_card.width()
        elif self._fixed_cards and self._fixed_cards[0].width() > 50:
            card_width = self._fixed_cards[0].width()

        margins = self.flow_layout.contentsMargins()
        spacing = self.flow_layout.horizontalSpacing()
        available_width = self.scroll_area.viewport().width() - margins.left() - margins.right()

        if available_width <= card_width:
            cards_per_row = 1
        else:
            cards_per_row = max(1, int((available_width + spacing) / (card_width + spacing)))

        return cards_per_row * 3

    def _schedule_refresh(self):
        if not hasattr(self, '_refresh_timer'):
            self._refresh_timer = QTimer(self)
            self._refresh_timer.setSingleShot(True)
            self._refresh_timer.timeout.connect(self._load_workflows_safe)
        self._refresh_timer.start(150)

    def _load_workflows_safe(self):
        if not self._refresh_pending:
            self._refresh_pending = True
            self.load_workflows()
            self._refresh_pending = False

    def load_workflows(self):
        if self._is_loading:
            if hasattr(self, '_scanner') and hasattr(self, '_thread'):
                try:
                    self._scanner.stop()
                    self._thread.quit()
                    self._thread.wait(100)
                except:
                    pass
            return

        self._is_loading = True
        self._scanner = WorkflowFileInfoScanner(self.workflow_dir)
        self._thread = QThread()
        self._scanner.moveToThread(self._thread)
        self._thread.started.connect(self._scanner.run)
        self._scanner.scan_finished.connect(self._on_detailed_scan_finished)
        self._scanner.scan_finished.connect(self._thread.quit)
        self._scanner.scan_finished.connect(self._scanner.deleteLater)
        self._thread.finished.connect(self._thread.deleteLater)
        self._thread.start()

    def _on_detailed_scan_finished(self, workflow_files: List[Path], file_info_map: dict):
        self._is_loading = False
        if hasattr(self, '_refresh_timer') and self._refresh_timer.isActive():
            return

        self._file_info_map = file_info_map
        self._known_files = set(workflow_files)

        # ✅ 关键：创建缺失的卡片！
        for wf_path in workflow_files:
            if wf_path not in self._card_map:
                try:
                    card = WorkflowCard(wf_path, self, self._file_info_map.get(str(wf_path)))
                    card.hide()
                    self._card_map[wf_path] = card
                except Exception:
                    import traceback
                    traceback.print_exc()

        # 创建固定卡片（仅一次）
        if not self._fixed_cards:
            self._fixed_cards = [
                WorkflowCard(parent=self, type="create"),
                WorkflowCard(parent=self, type="import")
            ]
            for card in self._fixed_cards:
                card.hide()

        self._ensure_all_cards_in_layout()

        # 应用排序+过滤
        self._apply_sort_and_filter_and_refresh()

    def _ensure_all_cards_in_layout(self):
        for card in self._fixed_cards:
            if card.parent() != self.scroll_widget:
                self.flow_layout.addWidget(card)
        for card in self._card_map.values():
            if card.parent() != self.scroll_widget:
                self.flow_layout.addWidget(card)

    def _show_page(self, page_index: int):
        self.current_page = page_index

        for card in self._fixed_cards:
            card.hide()
        for card in self._card_map.values():
            card.hide()

        while self.flow_layout.count():
            self.flow_layout.takeAt(0)

        if page_index == 0:
            for card in self._fixed_cards:
                self.flow_layout.addWidget(card)
                card.show()

            workflow_slots = self.page_size - self.fixed_card_count
            workflow_to_show = self.all_workflow_paths[:workflow_slots]
            for wf_path in workflow_to_show:
                card = self._card_map.get(wf_path)
                if card is not None:
                    self.flow_layout.addWidget(card)
                    card.show()
        else:
            first_page_count = max(0, self.page_size - self.fixed_card_count)
            start = first_page_count + (page_index - 1) * self.page_size
            end = start + self.page_size
            workflow_to_show = self.all_workflow_paths[start:end]
            for wf_path in workflow_to_show:
                card = self._card_map.get(wf_path)
                if card is not None:
                    self.flow_layout.addWidget(card)
                    card.show()

        self.scroll_widget.adjustSize()

    def _on_page_changed(self, index: int):
        self._show_page(index)

    def _on_search_changed(self, text: str):
        self._filter_text = text.strip().lower()
        self._apply_sort_and_filter_and_refresh()

    def _on_sort_changed(self, index=None):
        """排序字段改变时刷新"""
        self._apply_sort_and_filter_and_refresh()

    def _apply_sort_and_filter_and_refresh(self):
        if self._is_loading:
            return

        if not self._known_files:
            self.all_workflow_paths = []
        else:
            # 获取排序字段和方向
            field_index = self.sort_field_combo.currentIndex()  # 0: mtime, 1: ctime, 2: name
            is_ascending = self.sort_order_button.isChecked()

            file_with_info = []
            for wf_path in self._known_files:
                info = self._file_info_map.get(str(wf_path), {})
                ctime_ts = info.get('ctime_ts', 0)
                mtime_ts = info.get('mtime_ts', 0)
                name = wf_path.stem.split(".")[0]

                if self._filter_text and self._filter_text not in name.lower():
                    continue

                file_with_info.append((wf_path, ctime_ts, mtime_ts, name))

            # 根据字段选择排序 key
            if field_index == 0:  # 修改时间
                key_func = lambda x: x[2]
            elif field_index == 1:  # 创建时间
                key_func = lambda x: x[1]
            else:  # 名称
                key_func = lambda x: x[3].lower()

            # 排序
            file_with_info.sort(key=key_func, reverse=not is_ascending)

            self.all_workflow_paths = [item[0] for item in file_with_info]

        # 重新计算分页...
        self.page_size = self._calculate_cards_per_page()
        total_workflow = len(self.all_workflow_paths)
        if total_workflow == 0:
            self.total_pages = 1
        else:
            first_page_workflow_slots = max(0, self.page_size - self.fixed_card_count)
            if first_page_workflow_slots <= 0:
                self.total_pages = 1
            else:
                remaining = total_workflow - first_page_workflow_slots
                if remaining <= 0:
                    self.total_pages = 1
                else:
                    self.total_pages = 1 + ((remaining + self.page_size - 1) // self.page_size)

        self.pips_pager.setPageNumber(self.total_pages)
        target_page = min(self.current_page, self.total_pages - 1)
        self._show_page(target_page)

    def resizeEvent(self, event):
        super().resizeEvent(event)
        QTimer.singleShot(100, self._on_resize)

    def _on_resize(self):
        if self._is_loading:
            return

        new_page_size = self._calculate_cards_per_page()
        if new_page_size != self.page_size:
            self.page_size = new_page_size
            self._apply_sort_and_filter_and_refresh()

    # ================== 业务逻辑 ==================

    def open_canvas(self, file_path: Path):
        if file_path not in self.opened_workflows:
            canvas_page = CanvasPage(self.parent_window, object_name=file_path)
            canvas_page.load_full_workflow(file_path)
            canvas_page.canvas_deleted.connect(
                lambda: (
                    self.opened_workflows.pop(file_path, None),
                    self._schedule_refresh()
                )
            )
            canvas_page.canvas_saved.connect(self._on_canvas_saved)
            canvas_interface = self.parent_window.addSubInterface(
                canvas_page, get_icon("模型"), file_path.stem.split(".")[0], parent=self
            )
            canvas_interface.clicked.connect(
                lambda: (
                    canvas_page.register_components(),
                    canvas_page.nav_view.refresh_components(),
                    canvas_page._setup_pipeline_style()
                )
            )
            self.opened_workflows[file_path] = canvas_page

        self.parent_window.switchTo(self.opened_workflows[file_path])

    def new_canvas(self):
        name_dialog = CustomInputDialog("新建画布", "请输入画布名称", parent=self)
        if not name_dialog.exec():
            return
        base_name = name_dialog.get_text().strip()
        if not base_name:
            InfoBar.warning("名称无效", "画布名称不能为空", parent=self)
            return

        file_path = self.workflow_dir / f"{base_name}.workflow.json"
        counter = 1
        while file_path.exists():
            file_path = self.workflow_dir / f"{base_name}_{counter}.workflow.json"
            counter += 1

        if file_path not in self.opened_workflows:
            canvas_page = CanvasPage(self.parent_window, object_name=file_path)
            canvas_page.canvas_deleted.connect(
                lambda: (
                    self.opened_workflows.pop(file_path, None),
                    self._schedule_refresh()
                )
            )
            canvas_page.canvas_saved.connect(self._on_canvas_saved)
            canvas_interface = self.parent_window.addSubInterface(
                canvas_page, get_icon("模型"), file_path.stem.split(".")[0], parent=self)
            canvas_interface.clicked.connect(
                lambda: (
                    canvas_page.register_components(),
                    canvas_page.nav_view.refresh_components(),
                    canvas_page._setup_pipeline_style()
                )
            )
            canvas_page.create_name_label()
            self.opened_workflows[file_path] = canvas_page

        self.parent_window.switchTo(self.opened_workflows[file_path])
        self._schedule_refresh()

    def import_canvas(self):
        file_path, _ = QFileDialog.getOpenFileName(
            self,
            "选择画布文件",
            "",
            "Workflow Files (*.workflow.json);;All Files (*)"
        )
        if not file_path:
            return

        src_path = Path(file_path)
        if not src_path.exists():
            InfoBar.error("文件不存在", "请选择有效的画布文件", parent=self)
            return

        base_name = src_path.stem.split(".")[0]
        dest_path = self.workflow_dir / f"{base_name}.workflow.json"
        counter = 1
        while dest_path.exists():
            dest_path = self.workflow_dir / f"{base_name}_{counter}.workflow.json"
            counter += 1

        try:
            shutil.copy2(src_path, dest_path)
            src_png = src_path.parent / f'{base_name}.png'
            if src_png.exists():
                dest_png = dest_path.parent / f'{base_name}.png'
                shutil.copy2(src_png, dest_png)

            now = datetime.now().timestamp()
            os.utime(dest_path, (now, now))
            if dest_png.exists():
                os.utime(dest_png, (now, now))

            InfoBar.success("导入成功", f"已导入 {dest_path.stem}", parent=self)
            self._schedule_refresh()

        except Exception as e:
            InfoBar.error("导入失败", str(e), parent=self)

    def edit_workflow(self, src_path: Path):
        dialog = CustomInputDialog("重命名画布", "请输入新名称", src_path.stem.split(".")[0], self)
        if not dialog.exec():
            return
        new_name = dialog.get_text().strip()
        if not new_name:
            InfoBar.warning("名称无效", "画布名称不能为空", parent=self)
            return

        dest_path = self.workflow_dir / f"{new_name}.workflow.json"
        dest_png = self.workflow_dir / f"{new_name}.png"
        src_png = self.workflow_dir / f"{src_path.stem.split('.')[0]}.png"
        counter = 1
        base_name = new_name
        while dest_path.exists():
            new_name = f"{base_name}_{counter}"
            dest_path = self.workflow_dir / f"{new_name}.workflow.json"
            dest_png = self.workflow_dir / f"{new_name}.png"
            counter += 1

        try:
            # 复制文件
            shutil.copy2(src_path, dest_path)
            if src_png.exists():
                shutil.copy2(src_png, dest_png)

            # 更新时间戳
            now = datetime.now().timestamp()
            os.utime(dest_path, (now, now))
            if dest_png.exists():
                os.utime(dest_png, (now, now))

            # 删除原文件
            src_path.unlink()
            preview_path = self.workflow_dir / f"{src_path.stem.split('.')[0]}.png"
            if preview_path.exists():
                preview_path.unlink()

            # 关闭已打开的画布
            if src_path in self.opened_workflows:
                self.parent_window.removeInterface(self.opened_workflows[src_path])
                del self.opened_workflows[src_path]

            # ✅ 关键：从布局中移除并销毁旧卡片
            if src_path in self._card_map:
                old_card = self._card_map[src_path]
                # 从布局中移除
                self.flow_layout.removeWidget(old_card)
                # 隐藏并安排销毁
                old_card.hide()
                old_card.deleteLater()
                # 从缓存中删除
                del self._card_map[src_path]

            InfoBar.success("复制成功", f"已创建 {new_name}", parent=self)
            self._schedule_refresh()
        except Exception as e:
            InfoBar.error("复制失败", str(e), parent=self)

    def duplicate_workflow(self, src_path: Path):
        dialog = CustomInputDialog("复制画布", "请输入新画布名称", src_path.stem.split(".")[0] + "_copy", self)
        if not dialog.exec():
            return
        new_name = dialog.get_text().strip()
        if not new_name:
            InfoBar.warning("名称无效", "画布名称不能为空", parent=self)
            return

        dest_path = self.workflow_dir / f"{new_name}.workflow.json"
        dest_png = self.workflow_dir / f"{new_name}.png"
        src_png = self.workflow_dir / f"{src_path.stem.split('.')[0]}.png"
        counter = 1
        base_name = new_name
        while dest_path.exists():
            new_name = f"{base_name}_{counter}"
            dest_path = self.workflow_dir / f"{new_name}.workflow.json"
            dest_png = self.workflow_dir / f"{new_name}.png"
            counter += 1

        try:
            shutil.copy2(src_path, dest_path)
            if src_png.exists():
                shutil.copy2(src_png, dest_png)

            now = datetime.now().timestamp()
            os.utime(dest_path, (now, now))
            if dest_png.exists():
                os.utime(dest_png, (now, now))

            InfoBar.success("复制成功", f"已创建 {new_name}", parent=self)
            self._schedule_refresh()
        except Exception as e:
            InfoBar.error("复制失败", str(e), parent=self)

    def delete_workflow(self, file_path: Path):
        from qfluentwidgets import MessageBox, InfoBar

        w = MessageBox("确认删除", f"确定要删除画布 \"{file_path.stem}\" 吗？\n此操作不可恢复！", self)
        if not w.exec():
            return

        try:
            file_path.unlink()
            preview_path = self.workflow_dir / f"{file_path.stem.split('.')[0]}.png"
            if preview_path.exists():
                preview_path.unlink()

            InfoBar.success("删除成功", f"画布 '{file_path.stem}' 已删除", parent=self)

            if file_path in self.opened_workflows:
                self.parent_window.removeInterface(self.opened_workflows[file_path])
                del self.opened_workflows[file_path]

            # ✅ 关键：从布局中移除并销毁旧卡片
            if file_path in self._card_map:
                old_card = self._card_map[file_path]
                # 从布局中移除
                self.flow_layout.removeWidget(old_card)
                # 隐藏并安排销毁
                old_card.hide()
                old_card.deleteLater()
                # 从缓存中删除
                del self._card_map[file_path]

            self._schedule_refresh()
        except Exception as e:
            InfoBar.error("删除失败", str(e), parent=self)

    def _on_canvas_saved(self, workflow_path: Path):
        card = self._card_map.get(workflow_path)
        if card and hasattr(card, 'refresh_preview'):
            card.refresh_preview()<|MERGE_RESOLUTION|>--- conflicted
+++ resolved
@@ -147,13 +147,8 @@
         self.scroll_widget = QWidget()
         self.scroll_widget.setStyleSheet("background-color: transparent;")
 
-<<<<<<< HEAD
         # 关键：禁用动画以提升批量操作性能
-        self.flow_layout = FlowLayout(self.scroll_widget, needAni=True)  # 禁用动画
-=======
-        self.flow_layout = FlowLayout(self.scroll_widget, needAni=True)
->>>>>>> 6667ea9d
-        self.flow_layout.setAnimation(250, QEasingCurve.OutQuad)
+        self.flow_layout = FlowLayout(self.scroll_widget, needAni=False)  # 禁用动画
         self.flow_layout.setContentsMargins(30, 30, 30, 30)
         self.flow_layout.setVerticalSpacing(20)
         self.flow_layout.setHorizontalSpacing(30)
