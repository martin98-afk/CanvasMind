# -*- coding: utf-8 -*-
import os
import sys
import time
from collections import OrderedDict
from concurrent.futures import ThreadPoolExecutor, Future
from typing import List, Tuple, Optional
import jedi
from PyQt5.QtCore import Qt, QTimer, QSize, pyqtSignal, QObject, QRect
from PyQt5.QtGui import QFont, QTextCursor, QColor, QPainter
from PyQt5.QtWidgets import QListWidget, QListWidgetItem, QStyledItemDelegate, QStyle, QVBoxLayout
from PyQt5.QtWidgets import QMainWindow, QWidget, QApplication
from qfluentwidgets import TransparentToolButton, MessageBoxBase
from qtpy import QtCore
from spyder.plugins.editor.widgets.codeeditor import CodeEditor
from app.utils.utils import get_icon  # 确保路径正确

# 禁用jedi子进程，避免在GUI应用中出现子进程问题
jedi.settings.use_subprocess = False
# 限制jedi缓存大小，防止内存占用过高
jedi.settings.cache_directory = os.path.expanduser("~/.jedi_cache")
jedi.settings.call_signatures_validity = 300  # 缓存5分钟

# 线程池用于异步处理补全请求
completion_pool = ThreadPoolExecutor(max_workers=5, thread_name_prefix="JediCompletion")


class CompletionItemDelegate(QStyledItemDelegate):
    """自定义补全项绘制器，解决重叠、颜色和间距问题"""
    def __init__(self, parent=None):
        super().__init__(parent)
        # 定义类型颜色，模仿PyCharm风格
        self.type_colors = {
            'function': QColor("#FFB86C"),  # 橙色
            'method': QColor("#FFB86C"),  # 橙色
            'class': QColor("#82AAFF"),  # 蓝色
            'module': QColor("#B267E6"),  # 紫色
            'instance': QColor("#F07178"),  # 红色
            'keyword': QColor("#C792EA"),  # 紫色
            'property': QColor("#FFCB6B"),  # 黄色
            'param': QColor("#F78C6C"),  # 橙红色
            'variable': QColor("#E0E0E0"),  # 灰白色
            'custom': QColor("#89DDFF"),  # 青色
            'unknown': QColor("#CCCCCC"),  # 浅灰色
            'variable_str': QColor("#FFCB6B"),  # 黄色 (类似 property)
            'variable_int': QColor("#F78C6C"),  # 橙红色 (类似 param)
            'variable_float': QColor("#F78C6C"),
            'variable_list': QColor("#E0E0E0"),  # 灰白色 (类似 variable)
            'variable_dict': QColor("#E0E0E0"),
            'variable_bool': QColor("#FFB86C"),  # 橙色 (类似 function)
            'variable_tuple': QColor("#E0E0E0"),
            'variable_set': QColor("#E0E0E0"),
        }
        # 定义类型字符（单个字母，简洁明了）
        self.type_chars = {
            'function': 'Ƒ',
            'method': 'ℳ',
            'class': '𝒞',
            'module': 'ℳ',
            'instance': 'ℐ',
            'keyword': '𝕂',
            'property': '𝒫',
            'param': '𝒫',
            'variable': '𝒱',
            'custom': '★',  # 自定义补全使用星号
            'variable_str': '𝒱',
            'variable_int': '𝒱',
            'variable_float': '𝒱',
            'variable_list': '𝒱',
            'variable_dict': '𝒱',
            'variable_bool': '𝒱',
            'variable_tuple': '𝒱',
            'variable_set': '𝒱',
        }
        # --- 新增：描述截断参数 ---
        self.max_description_length = 60  # 可以根据需要调整
        self.truncation_suffix = "..."  # 截断后缀

    def _truncate_description(self, description: str) -> str:
        """截断描述文本"""
        if len(description) > self.max_description_length:
            return description[:self.max_description_length - len(self.truncation_suffix)] + self.truncation_suffix
        return description

    def paint(self, painter: QPainter, option, index):
        """
        绘制补全项，确保只绘制一次，使用不同颜色区分类型
        """
        # 1. 绘制背景
        if option.state & QStyle.State_Selected:
            painter.fillRect(option.rect, QColor("#2A3B4D"))
            painter.setPen(QColor("#FFFFFF"))
        else:
            painter.fillRect(option.rect, QColor("#19232D"))
            painter.setPen(QColor("#FFFFFF"))

        # 2. 获取数据 (使用 UserRole 存储的完整信息)
        item_data = index.data(Qt.UserRole)
        if item_data:
            name, type_name, description = item_data
            # --- 在绘制前截断描述 ---
            description = self._truncate_description(description)
        else:
            # 兼容旧数据格式
            name = index.data(Qt.DisplayRole) or index.data()
            type_name = ""
            description = ""

        # 3. 计算区域
        padding = 10
        char_width = 20  # 字符宽度
        char_spacing = 10  # 字符和文字之间的间距
        rect = option.rect.adjusted(padding, 0, -padding, 0)

        # 类型字符区域
        char_rect = QRect(rect.left(), rect.top(), char_width, rect.height())

        # 名称区域（从字符右边开始）
        name_start_x = rect.left() + char_width + char_spacing
        name_rect = QRect(
            name_start_x,
            rect.top(),
            rect.width() - char_width - char_spacing - 10,  # 减去右边内边距
            rect.height()
        )

        # 4. 绘制类型字符（单个字母，使用类型颜色）
        type_char = self.type_chars.get(type_name, '?')
        type_color = self.type_colors.get(type_name, self.type_colors['unknown'])
        painter.setPen(type_color)
        char_font = painter.font()
        char_font.setPointSize(char_font.pointSize() + 1)  # 比主文字大1号
        char_font.setBold(True)  # 加粗显示
        painter.setFont(char_font)
        painter.drawText(
            char_rect,
            Qt.AlignCenter,  # 居中显示
            type_char
        )
        # 恢复原字体
        painter.setFont(option.font)

        # 5. 绘制主名称（白色）
        painter.setPen(QColor("#FFFFFF"))  # 使用白色绘制名称
        name_font = painter.font()
        name_font.setPointSize(name_font.pointSize() + 1)  # 稍大一点
        painter.setFont(name_font)

        # 如果有描述，和名称放在同一行，名称左对齐，描述右对齐
        if description and name_rect.width() > 150:
            # 计算描述区域（右侧）
            desc_font = painter.font()
            desc_font.setPointSize(desc_font.pointSize() - 1)
            desc_font.setItalic(True)
            painter.setFont(desc_font)
            painter.setPen(QColor("#AAAAAA"))

            # 描述文本宽度
            fm = painter.fontMetrics()
            desc_width = fm.width(description)

            # 描述区域矩形
            desc_rect = QRect(
                name_rect.right() - desc_width - 5,  # 右侧留5px间距
                name_rect.top(),
                desc_width,
                name_rect.height()
            )

            # 绘制描述
            painter.drawText(
                desc_rect,
                Qt.AlignRight | Qt.AlignVCenter,
                description
            )

            # 绘制名称（左侧，不覆盖描述）
            name_only_rect = QRect(
                name_rect.left(),
                name_rect.top(),
                name_rect.width() - desc_width - 15,  # 留出空间给描述和间距
                name_rect.height()
            )
            painter.setFont(name_font)
            painter.setPen(QColor("#FFFFFF"))
            painter.drawText(
                name_only_rect,
                Qt.AlignLeft | Qt.AlignVCenter,
                name
            )
            # 恢复原字体
            painter.setFont(option.font)
        else:
            # 没有描述，直接绘制名称
            painter.drawText(
                name_rect,
                Qt.AlignLeft | Qt.AlignVCenter,
                name
            )
            # 恢复原字体
            painter.setFont(option.font)

    def sizeHint(self, option, index):
        """返回补全项的推荐尺寸"""
        size = super().sizeHint(option, index)
        return QSize(size.width(), 40)  # 保持40px高度


class CompletionWorker(QObject):
    """异步补全工作线程"""
    completion_ready = pyqtSignal(list)  # 发送补全结果
    error_occurred = pyqtSignal(str)  # 发送错误信息
    # 新增信号：用于发送延迟补全请求的结果
    delayed_completion_ready = pyqtSignal(list)

    def __init__(self):
        super().__init__()
        self.running = True

    def _find_identifier_at_position(self, code: str, line: int, column: int) -> str:
        """
        根据行号和列号找到代码中的标识符。
        例如，在 "self.name" 中，如果光标在 'na' 上，返回 "name"。
        """
        lines = code.split('\n')
        if not (0 <= line - 1 < len(lines)):
            return ""
        line_text = lines[line - 1]
        # 从光标位置向左找到标识符的开始
        start = column - 1  # column 是1-based, 转为0-based
        while start >= 0 and (line_text[start].isalnum() or line_text[start] == '_'):
            start -= 1
        start += 1  # 回到标识符的第一个字符
        # 从光标位置向右找到标识符的结束
        end = column - 1
        while end < len(line_text) and (line_text[end].isalnum() or line_text[end] == '_'):
            end += 1
        if start < end:
            return line_text[start:end]
        return ""

    def _guess_type_from_code(self, code: str, line: int, column: int, name: str) -> str:
        """
        尝试从代码中直接推断变量类型
        这是一个简单的启发式方法，适用于简单的赋值语句
        """
        # 首先，尝试找到光标位置的标识符，确保它与 Jedi 返回的 name 匹配
        identifier_at_cursor = self._find_identifier_at_position(code, line, column)
        # print(f"Debug: Jedi name: '{name}', Identifier at cursor: '{identifier_at_cursor}'") # 调试用
        if identifier_at_cursor != name:
            # 如果 Jedi 返回的 name 与光标位置的标识符不匹配（例如 'self.name' vs 'name'），
            # 我们仍然可以尝试查找 name (即 'name') 的定义
            # 但更准确的做法是只对直接匹配的变量名进行代码推断
            # 这里我们继续尝试查找 name
            pass

        try:
            lines = code.split('\n')
            # 从当前行向上搜索，寻找赋值语句
            # 例如，对于 self.name，我们查找 name = ...
            search_line = line - 2  # 从当前行的上一行开始
            while search_line >= 0:
                line_text = lines[search_line].strip()
                if '=' in line_text:
                    parts = line_text.split('=', 1)
                    if len(parts) == 2:
                        left_part = parts[0].strip()
                        right_part = parts[1].strip()
                        # 检查左边是否是目标变量名 (name)
                        # 例如，查找 "name = ..."
                        if left_part == name or left_part.endswith('.' + name):  # 支持 self.name = ...
                            # 简单的类型推断
                            if right_part.startswith('"') or right_part.startswith("'"):
                                return 'variable_str'
                            elif right_part.isdigit() or (right_part.startswith('-') and right_part[1:].isdigit()):
                                return 'variable_int'
                            elif '.' in right_part and right_part.replace('.', '', 1).replace('-', '', 1).isdigit():
                                return 'variable_float'
                            elif right_part.startswith('[') and right_part.endswith(']'):
                                return 'variable_list'
                            elif right_part.startswith('{') and right_part.endswith('}'):
                                return 'variable_dict'
                            elif right_part.lower() in ['true', 'false']:
                                return 'variable_bool'
                            elif right_part.startswith('(') and right_part.endswith(')'):
                                return 'variable_tuple'
                            elif right_part.startswith('{') and right_part.endswith('}'):
                                # 注意：{a: b} 是 dict, {a, b} 是 set
                                # 这里简化判断，更准确的需要解析
                                if ':' not in right_part:
                                    return 'variable_set'
                                else:
                                    return 'variable_dict'
                            else:
                                return 'variable'  # 通用变量类型
                search_line -= 1
                if search_line < line - 10:  # 限制向上搜索的范围，避免太远
                    break
        except Exception as e:
            print(f"[Jedi] Error during type guess from code for '{name}': {e}")
            pass
        return None

    def request_completions(self, code: str, line: int, column: int,
                            site_packages_path: Optional[str] = None):
        """请求补全"""
        if not self.running:
            return
        try:
            start_time = time.time()
            # --- 修改：在创建 Script 对象前临时修改 sys.path ---
            added_to_path = False
            original_path = list(sys.path)  # 保存原始路径
            if site_packages_path and site_packages_path not in sys.path:
                sys.path.insert(0, site_packages_path)
                added_to_path = True
<<<<<<< HEAD

=======
                print(f"[Jedi] Added {site_packages_path} to sys.path temporarily.")
>>>>>>> 6667ea9d
            # 创建 Script 对象
            script = jedi.Script(code=code, path='<inline>')
            # 获取补全结果
            jedi_comps = script.complete(line=line, column=column)
            completions = []
            seen = set()
            for comp in jedi_comps:
                name = comp.name
                if name.startswith('_') or name in seen:
                    continue
                seen.add(name)
                # 提取原始类型和描述
                original_type_name = getattr(comp, 'type', 'unknown')
                description = getattr(comp, 'description', '')
                # --- 新增：尝试从代码中推断类型 ---
                refined_type_name = original_type_name
                # print(original_type_name)
                if original_type_name in ['instance', 'statement', 'unknown']:
                    precise_type = self._guess_type_from_code(code, line, column, name)
                    if precise_type:
                        refined_type_name = precise_type
<<<<<<< HEAD

=======
                        print(f"Debug: Guessed type for '{name}' as '{refined_type_name}' from code.")
>>>>>>> 6667ea9d
                completions.append((name, refined_type_name, description))
                if len(completions) >= 100:
                    break
            # --- 修改：在获取结果后立即恢复 sys.path ---
            if added_to_path:
                sys.path[:] = original_path  # 恢复原始路径
<<<<<<< HEAD

            elapsed = time.time() - start_time

=======
                print(f"[Jedi] Restored original sys.path.")
            elapsed = time.time() - start_time
            print(f"[Jedi] Completion took {elapsed:.3f}s for {len(completions)} items")
>>>>>>> 6667ea9d
            self.completion_ready.emit(completions)
        except Exception as e:
            # 确保在出错时也恢复路径
            if added_to_path:
                sys.path[:] = original_path
                print(f"[Jedi] Restored original sys.path after error.")
            print(f"[Jedi] Error during completion: {e}")
            self.error_occurred.emit(str(e))

    def request_delayed_completion(self, code: str, line: int, column: int, site_packages_path: Optional[str] = None):
        """处理延迟的补全请求 (对应原来的 _on_completions_ready_callback)"""
        try:
            # --- 修改：在创建 Script 对象前临时修改 sys.path ---
            added_to_path = False
            original_path = list(sys.path)  # 保存原始路径
            if site_packages_path and site_packages_path not in sys.path:
                sys.path.insert(0, site_packages_path)
                added_to_path = True
                print(f"[Jedi] Added {site_packages_path} to sys.path temporarily (delayed).")
            # 创建 Script 对象
            script = jedi.Script(code=code, path='<inline>')
            # 获取补全结果
            jedi_comps = script.complete(line=line, column=column)
            completions = []
            seen = set()
            for comp in jedi_comps:
                name = comp.name
                if name.startswith('_') or name in seen:
                    continue
                seen.add(name)
                type_name = getattr(comp, 'type', 'unknown')
                description = getattr(comp, 'description', '')
                completions.append((name, type_name, description))
                if len(completions) >= 100:
                    break
            # --- 修改：在获取结果后立即恢复 sys.path ---
            if added_to_path:
                sys.path[:] = original_path  # 恢复原始路径
            # 发射信号到 GUI 线程
            self.delayed_completion_ready.emit(completions)
        except Exception as e:
            # 确保在出错时也恢复路径
            if added_to_path:
                sys.path[:] = original_path
                print(f"[Jedi] Restored original sys.path after error in delayed request.")
            import traceback
            print(f"[Jedi] Error in delayed completion task: {traceback.format_exc()}")
            self.error_occurred.emit(f"Delayed completion error: {e}")


class JediCodeEditor(CodeEditor):
    """增强的代码编辑器，支持Jedi补全"""
    def __init__(self, parent=None, code_parent=None, python_exe_path=None, popup_offset=2, dialog=None):
        super().__init__()
        self.popup_offset = popup_offset
        self.parent_widget = parent
        self.parent = code_parent
        self._jedi_environment = None
        self.custom_completions = set()
        self.add_custom_completions([
            'global_variable', 'Exception',  # 内置常量
            'True', 'False', 'None',
            # 内置异常
            'Exception', 'ValueError', 'TypeError', 'RuntimeError',
            'KeyError', 'IndexError', 'AttributeError', 'ImportError',
            'OSError', 'FileNotFoundError', 'PermissionError',
            # 常用内置函数（作为变量名也可能出现）
            'float', 'list', 'dict', 'tuple',
            'print', 'input', 'open', 'range', 'enumerate',
            'sorted', 'reversed', 'filter', 'enumerate',
            'type', 'isinstance', 'issubclass', 'hasattr', 'getattr', 'setattr', 'delattr', 'vars',
            'locals', 'eval', 'exec', 'repr', 'complex', 'round', 'strip', 'split', 'join', 'replace', 'lower',
            # 常见日志/调试变量
            'logger', 'debug', 'info', 'warning', 'error',
            # 常见 self 属性（提示用户可能想输入的）
            'self', '__init__', '__name__', '__main__', '__file__', '__package__', '__doc__', '__version__',
        ])
        self.completion_usage = OrderedDict()
        self.max_completions = 80
        self._completing = False
        self.dialog = dialog
        self.set_jedi_environment(str(python_exe_path) if python_exe_path else None)

        # --- 高性能补全相关 ---
        self.completion_worker = CompletionWorker()
        self.completion_future: Optional[Future] = None
        self.pending_completion_request = None
        self._input_delay_timer = QTimer()
        self._input_delay_timer.setSingleShot(True)
        self._input_delay_timer.timeout.connect(self._on_input_delay_timeout)
        self._input_delay_ms = 30  # 进一步降低延迟，提高响应速度

        # --- 补全弹窗 ---
        self.popup = QListWidget()
        self.popup.setWindowFlags(Qt.ToolTip | Qt.FramelessWindowHint)
        self.popup.setFocusPolicy(Qt.NoFocus)
        self.popup.setHorizontalScrollBarPolicy(Qt.ScrollBarAlwaysOff)
        self.popup.setVerticalScrollBarPolicy(Qt.ScrollBarAsNeeded)
        # 自定义滚动条样式
        self.popup.setStyleSheet("""
            QListWidget {
                background-color: #19232D;
                color: #FFFFFF;
                border: 1px solid #32414B;
                outline: 0;
                padding: 4px;
            }
            QScrollBar:vertical {
                width: 8px;
                background-color: #2A3B4D;
                border-radius: 4px;
            }
            QScrollBar::handle:vertical {
                background-color: #32414B;
                border-radius: 4px;
                min-height: 20px;
            }
            QScrollBar::handle:vertical:hover {
                background-color: #4A5C6D;
            }
        """)
        popup_font = QFont('Consolas', 12)  # 增大字体
        self.popup.setFont(popup_font)
        self.popup.setItemDelegate(CompletionItemDelegate())
        self.popup.itemClicked.connect(self._on_completion_selected)
        self.popup.setUniformItemSizes(True)
        self.popup.setMaximumWidth(1200)
        self.popup.setMinimumWidth(500)
        self.popup.hide()

        # --- 补全框自动关闭定时器 ---
        self._popup_timeout_timer = QTimer()
        self._popup_timeout_timer.setSingleShot(True)
        self._popup_timeout_timer.timeout.connect(self._on_popup_timeout)
        self._popup_timeout_duration = 10000  # 5秒后自动关闭

        # --- 设置编辑器 ---
        self._font_family = 'Consolas'
        self._current_font_size = 13
        font = QFont('Consolas', 13)
        self.setup_editor(
            language='python',
            color_scheme='spyder/dark',
            font=font,
            show_blanks=False,
            edge_line=True,
            auto_unindent=True,
            close_quotes=True,
            indent_guides=True,
            folding=True,
            intelligent_backspace=True,
            automatic_completions=False,
            completions_hint=True,
            highlight_current_line=True,
        )

        # --- 快捷键 ---
        from PyQt5.QtGui import QKeySequence
        from PyQt5.QtWidgets import QShortcut
        self.shortcut = QShortcut(QKeySequence("Ctrl+Space"), self)
        self.shortcut.activated.connect(self._request_completions)

        # --- 定时器 ---
        self._auto_complete_timer = QTimer()
        self._auto_complete_timer.setSingleShot(True)
        self._auto_complete_timer.timeout.connect(self._trigger_auto_completion)

        # --- 添加放大按钮 ---
        self._create_fullscreen_button("放大" if dialog is None else "缩小")

        # --- 连接补全工作线程信号 ---
        self.completion_worker.completion_ready.connect(self._on_completions_ready)
        self.completion_worker.error_occurred.connect(self._on_completion_error)
        # 连接新增的延迟补全信号
        self.completion_worker.delayed_completion_ready.connect(self._on_delayed_completions_ready)

        # --- 定义类型字符字典 ---
        self.type_chars = {
            'function': 'Ƒ',
            'method': 'ℳ',
            'class': '𝒞',
            'module': 'ℳ',
            'instance': 'ℐ',
            'keyword': '𝕂',
            'property': '𝒫',
            'param': '𝒫',
            'variable': '𝒱',
            'custom': '★',
            'variable_str': '𝒱',
            'variable_int': '𝒱',
            'variable_float': '𝒱',
            'variable_list': '𝒱',
            'variable_dict': '𝒱',
            'variable_bool': '𝒱',
            'variable_tuple': '𝒱',
            'variable_set': '𝒱',
        }

    def _create_fullscreen_button(self, type="放大"):
        """创建全屏按钮"""
        self.fullscreen_button = TransparentToolButton(get_icon(type), parent=self)
        self.fullscreen_button.setIconSize(QSize(28, 28))
        self.fullscreen_button.setFixedSize(28, 28)
        self.fullscreen_button.setToolTip("放大编辑器")
        if type == "放大":
            self.fullscreen_button.clicked.connect(self._open_fullscreen_editor)
        else:
            self.fullscreen_button.clicked.connect(self.dialog.accept)
        self._update_button_position()

    def resizeEvent(self, event):
        """重写调整大小事件以更新按钮位置"""
        super().resizeEvent(event)
        self._update_button_position()

    def _update_button_position(self):
        """更新按钮位置到右上角"""
        button_width = self.fullscreen_button.width()
        button_height = self.fullscreen_button.height()
        x = self.width() - button_width - 30
        y = 6
        self.fullscreen_button.move(x, y)

    def _open_fullscreen_editor(self):
        """打开全屏编辑器"""
        current_code = self.toPlainText()
        dialog = FullscreenCodeDialog(initial_code=current_code, parent=self.parent_widget, code_parent=self.parent)
        if dialog.exec_() == 1:
            new_code = dialog.get_code()
            self.setPlainText(new_code)

    def wheelEvent(self, event):
        """处理鼠标滚轮事件以缩放字体"""
        if event.modifiers() == Qt.ControlModifier:
            delta = event.angleDelta().y()
            if delta > 0:
                self._increase_font_size()
            else:
                self._decrease_font_size()
            event.accept()
        else:
            super().wheelEvent(event)

    def _increase_font_size(self):
        """增加字体大小"""
        if self._current_font_size < 30:
            self._current_font_size += 1
            self._apply_font()

    def _decrease_font_size(self):
        """减少字体大小"""
        if self._current_font_size > 8:
            self._current_font_size -= 1
            self._apply_font()

    def _apply_font(self):
        """应用当前字体设置"""
        font = QFont(self._font_family, self._current_font_size)
        self.set_font(font)

    def set_jedi_environment(self, python_exe_path):
        """设置Jedi环境 (仅用于获取site-packages路径)"""
        if python_exe_path and os.path.exists(python_exe_path):
            python_dir = os.path.dirname(os.path.abspath(python_exe_path))
            site_packages = os.path.join(python_dir, "Lib", "site-packages")
            if os.path.isdir(site_packages):
                self._target_site_packages = site_packages
                print(f"[Jedi] Target site-packages: {site_packages}")
            else:
                self._target_site_packages = None
                print(f"[Jedi] Warning: site-packages not found at {site_packages}")
        else:
            # 如果没有提供exe路径，尝试使用当前Python环境的site-packages
            import site
            if site.getsitepackages():
                self._target_site_packages = site.getsitepackages()[0]
                print(f"[Jedi] Using current Python's site-packages: {self._target_site_packages}")
            else:
                self._target_site_packages = None
                print(f"[Jedi] Warning: Could not determine site-packages path")

    def add_custom_completions(self, words):
        """添加自定义补全"""
        if isinstance(words, str):
            words = [words]
        self.custom_completions.update(words)

    def keyPressEvent(self, event):
        """处理按键事件"""
        modifiers = event.modifiers()
        key = event.key()
        # 处理Shift+Enter (修正：调用自身的方法)
        if modifiers == Qt.ShiftModifier and key in (Qt.Key_Return, Qt.Key_Enter):
            cursor = self.textCursor()
            # 直接调用集成在类内的方法
            self._handle_shift_enter(cursor)
            event.accept() # 确保事件被处理
            return # 直接返回，不执行后续逻辑

        # 处理补全弹窗导航
        if self.popup.isVisible():
            if key == Qt.Key_Escape:
                self.popup.hide()
                self._popup_timeout_timer.stop()  # 停止超时计时器
                event.accept()
                return
            elif key == Qt.Key_Tab:
                self._apply_selected_completion()
                event.accept()
                return
            elif key == Qt.Key_Return:
                # 关键修改：回车只关闭补全框，不确认
                self.popup.hide()
                self._popup_timeout_timer.stop()
                # 然后执行正常的回车操作
                super().keyPressEvent(event)
                return
            elif key == Qt.Key_Up:
                current = self.popup.currentRow()
                self.popup.setCurrentRow(max(0, current - 1))
                event.accept()
                return
            elif key == Qt.Key_Down:
                current = self.popup.currentRow()
                self.popup.setCurrentRow(min(self.popup.count() - 1, current + 1))
                event.accept()
                return

        # 隐藏弹窗
        if event.text() in '()[]{}.,;:!? ' and self.popup.isVisible():
            self.popup.hide()
            self._popup_timeout_timer.stop()  # 停止超时计时器

        # 处理Enter/Return的缩进逻辑 (只处理普通回车，不处理Shift+Enter)
        if key in (Qt.Key_Return, Qt.Key_Enter):
            cursor = self.textCursor()
            block = cursor.block()
            text = block.text()
            cursor_pos = cursor.positionInBlock()
            line_before_cursor = text[:cursor_pos]
            line_after_cursor = text[cursor_pos:]
            open_count = line_before_cursor.count('[') + line_before_cursor.count('(') + line_before_cursor.count('{')
            close_count = line_before_cursor.count(']') + line_before_cursor.count(')') + line_before_cursor.count('}')
            if open_count > close_count:
                leading_spaces = len(text) - len(text.lstrip())
                new_indent = ' ' * (leading_spaces + 4)
                cursor.insertText('\n' + new_indent)
                if line_after_cursor.strip().startswith(']') or line_after_cursor.strip().startswith(
                        ')') or line_after_cursor.strip().startswith('}'):
                    cursor.insertText('\n' + ' ' * leading_spaces)
                    cursor.movePosition(QTextCursor.PreviousBlock)
                    cursor.movePosition(QTextCursor.EndOfBlock)
                    self.setTextCursor(cursor)
                event.accept()
                return

        # 记录光标位置和文本状态，以便在删除时也能触发补全
        cursor = self.textCursor()
        old_pos = cursor.position()
        old_text = self.toPlainText()

        # 执行默认的 keyPressEvent
        super().keyPressEvent(event)

        # 判断是否为删除操作（Backspace 或 Delete）
        is_delete = (key == Qt.Key_Backspace) or (key == Qt.Key_Delete)

        # 根据输入内容决定是否触发补全
        text = event.text()
        should_trigger = False
        # 增加更多触发条件，模仿PyCharm
        if text == '.':
            should_trigger = True
        elif text == ' ' and old_text.endswith('import '):  # import 后
            should_trigger = True
        elif text.isalnum() or text == '_':
            prefix = self._get_completion_prefix()
            if len(prefix) >= 1:  # 更灵敏
                should_trigger = True
        elif is_delete:  # 删除操作
            # 在删除后，检查是否应该显示补全
            if self._should_show_completion_on_delete():
                should_trigger = True

        if should_trigger:
            self._input_delay_timer.start(self._input_delay_ms)
            # 如果触发了补全，重新启动超时计时器
            if self.popup.isVisible():
                self._popup_timeout_timer.start(self._popup_timeout_duration)

    # --- 新增：集成的 Shift+Enter 处理方法 ---
    def _handle_shift_enter(self, cursor):
        """处理 Shift+Enter 事件，在当前行末尾换行并保持缩进"""
        cursor.movePosition(QTextCursor.EndOfLine)
        current_line = cursor.block().text()
        leading_spaces = len(current_line) - len(current_line.lstrip(' '))
        indent = ' ' * leading_spaces
        cursor.insertText('\n' + indent)
        self.setTextCursor(cursor)  # 注意：这里使用 self 而不是 self.code_editor

    def _should_show_completion_on_delete(self) -> bool:
        """判断删除字符时是否应该显示补全"""
        cursor = self.textCursor()
        pos = cursor.position()
        text = self.toPlainText()
        # 如果光标在开头，可能不需要补全
        if pos <= 0:
            return False
        # 检查光标前一个字符是否是字母、数字或下划线（即还在标识符内）
        prev_char = text[pos - 1] if pos > 0 else ''
        if prev_char.isalnum() or prev_char == '_':
            return True
        # 如果光标在点号前，也需要补全
        if pos > 0 and text[pos - 1] == '.':
            return True
        return False

    def _on_input_delay_timeout(self):
        """输入延迟超时回调"""
        self._request_completions()

    def _trigger_auto_completion(self):
        """触发自动补全"""
        self._request_completions()

    def _request_completions(self):
        """请求补全"""
        if self._completing:
            return
        if self.completion_future and not self.completion_future.done():
            cursor = self.textCursor()
            text = self.toPlainText()
            line = cursor.blockNumber() + 1
            column = cursor.columnNumber()
            # 传递 _target_site_packages
            self.pending_completion_request = (text, line, column, self._target_site_packages)
            return
        cursor = self.textCursor()
        text = self.toPlainText()
        line = cursor.blockNumber() + 1
        column = cursor.columnNumber()
        # 传递 _target_site_packages
        self.completion_future = completion_pool.submit(
            self.completion_worker.request_completions,
            text, line, column, self._target_site_packages
        )

    def _on_completions_ready(self, completions: List[Tuple[str, str, str]]):
        """收到补全结果"""
        if self.pending_completion_request:
            text, line, column, env = self.pending_completion_request
            self.pending_completion_request = None
            # 调用 CompletionWorker 的新方法处理延迟请求
            self.completion_worker.request_delayed_completion(text, line, column, self._target_site_packages)
            return
        current_prefix = self._get_completion_prefix()
        self._filter_and_show_completions(completions, current_prefix)

    def _on_delayed_completions_ready(self, completions: List[Tuple[str, str, str]]):
        """处理延迟补全请求的结果"""
        current_prefix = self._get_completion_prefix()
        self._filter_and_show_completions(completions, current_prefix)

    def _get_completion_prefix_from_text(self, text: str, line: int, column: int):
        """从指定文本位置获取补全前缀"""
        lines = text.split('\n')
        if 0 <= line - 1 < len(lines):
            line_text = lines[line - 1]
            start = column
            while start > 0:
                ch = line_text[start - 1]
                if ch.isalnum() or ch == '_':
                    start -= 1
                else:
                    break
            return line_text[start:column]
        return ""

    def _filter_and_show_completions(self, completions: List[Tuple[str, str, str]], current_prefix: str):
        """过滤并显示补全项"""
        seen = {name for name, _, _ in completions}
        for word in self.custom_completions:
            if word.lower().startswith(current_prefix.lower()) and word not in seen and len(word) >= 2:
                completions.append((word, 'custom', ''))
                seen.add(word)

        if not completions:
            self.popup.hide()
            self._popup_timeout_timer.stop()  # 停止超时计时器
            return

        # --- 优化排序算法 ---
        def sort_key(item):
            name, type_name, description = item
            # 1. 完全匹配权重 (最高)
            is_exact_match = -1 if name.lower() == current_prefix.lower() else 0
            # 2. 前缀匹配权重 (次高)
            starts_with_prefix = -1 if name.lower().startswith(current_prefix.lower()) else 0
            # 3. 使用频率权重
            usage_count = self.completion_usage.get(name, 0)
            # 4. 上下文感知权重 (新增)
            context_score = 0
            cursor = self.textCursor()
            text = self.toPlainText()
            pos = cursor.position()
            # 检查是否在 'self.' 后
            if pos >= 5:  # 确保有足够字符
                before_cursor = text[max(0, pos - 5):pos].lower()
                if before_cursor.endswith('self.'):
                    # 在 'self.' 后，优先显示属性和方法
                    if type_name in ['property', 'method', 'instance']:
                        context_score += 1000
            # 检查是否在 'import ' 后
            if pos >= 7:
                before_cursor = text[max(0, pos - 7):pos].lower()
                if before_cursor.endswith('import '):
                    # 在 'import ' 后，优先显示模块
                    if type_name == 'module':
                        context_score += 1000
            # 检查是否在参数类型注解中 (def func(param: ...)
            # 这个逻辑比较复杂，这里只做简单示例
            if ': ' in text[max(0, pos - 50):pos] and 'def ' in text[max(0, pos - 100):pos]:
                # 可能是类型注解，优先显示类名
                if type_name == 'class':
                    context_score += 800
            # 5. 类型权重 (新增)
            type_priority = {
                'keyword': 900,  # 关键字优先级高
                'function': 700,  # 函数
                'method': 650,  # 方法
                'class': 600,  # 类
                'variable': 500,  # 变量
                'variable_str': 500,
                'variable_int': 500,
                'variable_float': 500,
                'variable_list': 500,
                'variable_dict': 500,
                'variable_bool': 500,
                'variable_tuple': 500,
                'variable_set': 500,
                'property': 450,  # 属性
                'param': 400,  # 参数
                'instance': 350,  # 实例
                'module': 300,  # 模块
                'custom': 250,  # 自定义
                'unknown': 100,  # 未知
            }
            type_score = type_priority.get(type_name, 0)
            # 6. 名称长度权重 (较短的名称可能更常用，但低于前缀匹配)
            # torch (4) vs torchvision (11), torch 会获得 -4 分，torchvision -11 分
            # 在完全匹配和前缀匹配之后考虑
            length_score = len(name)
            # 综合评分
            # 顺序：完全匹配 > 前缀匹配 > 上下文/类型 > 使用频率 > 长度 > 字母顺序
            return (
                is_exact_match,        # 完全匹配优先
                starts_with_prefix,    # 然后是前缀匹配
                -(context_score + type_score), # 上下文和类型
                -usage_count,          # 使用频率
                length_score,          # 长度
                name.lower()           # 字母顺序
            )

        completions.sort(key=sort_key)
        completions = completions[:self.max_completions]

        self.popup.clear()
        for name, type_name, description in completions:
            item = QListWidgetItem(name)
            item.setData(Qt.UserRole, (name, type_name, description))
            item.setData(Qt.DisplayRole, name)  # 确保兼容性
            self.popup.addItem(item)

        if self.popup.count() > 0:
            self._show_popup()
            self.popup.setCurrentRow(0)
            # 显示补全框后，启动超时计时器
            self._popup_timeout_timer.start(self._popup_timeout_duration)
        else:
            self.popup.hide()
            self._popup_timeout_timer.stop()  # 停止超时计时器

    def _on_completion_error(self, error_msg: str):
        """处理补全错误"""
        print(f"[Jedi] Completion error: {error_msg}")
        self.popup.hide()
        self._popup_timeout_timer.stop()  # 停止超时计时器

    def _on_popup_timeout(self):
        """补全框超时回调"""
        if self.popup.isVisible():
            self.popup.hide()
            print("[Jedi] Popup closed due to timeout.")

    def _show_popup(self):
        """显示补全弹窗，确保位置跟随光标，并动态调整宽度和位置"""
        # 获取光标矩形（相对于编辑器控件本身）
        cursor_rect = self.cursorRect()
<<<<<<< HEAD
        # print(f"Debug: cursor_rect = {cursor_rect}")  # 调试用，可以删除

=======
        print(f"Debug: cursor_rect = {cursor_rect}")  # 调试用，可以删除
>>>>>>> 6667ea9d
        # 获取编辑器控件本身相对于屏幕的左上角坐标
        editor_global_pos = self.mapToGlobal(QtCore.QPoint(0, 0))
        # print(f"Debug: editor_global_pos = {editor_global_pos}")  # 调试用，可以删除

        # --- 微调补全框位置 ---
        # 使用 cursor_rect.topLeft() 获取基准点
        base_point = cursor_rect.topLeft()
        # 计算光标在屏幕上的绝对位置
        # 通常 cursor_rect.bottom() 是光标底部的位置，我们需要这个位置
        screen_cursor_pos = QtCore.QPoint(
            editor_global_pos.x() + base_point.x(),
            editor_global_pos.y() + cursor_rect.bottom()
        )
        # 可选：添加一个微小的垂直偏移以微调位置
        # 这个值可能需要根据字体和行高进行调整
        vertical_offset = 0  # 例如，-2, -1, 0, 1, 2
        screen_cursor_pos.setY(screen_cursor_pos.y() + vertical_offset)

        # --- 修改：动态计算最佳宽度，使用截断后的描述 ---
        max_width = 0
        # --- 新增：定义截断参数，与 CompletionItemDelegate 保持一致 ---
        max_description_length = 60  # 与 delegate 中保持一致
        truncation_suffix = "..."

        for i in range(self.popup.count()):
            item = self.popup.item(i)
            item_data = item.data(Qt.UserRole)
            if item_data:
                name, type_name, description = item_data
                # --- 在计算宽度时也截断描述 ---
                if len(description) > max_description_length:
                    truncated_description = description[
                                            :max_description_length - len(truncation_suffix)] + truncation_suffix
                else:
                    truncated_description = description
            else:
                name = item.text()
                type_name = ""
                truncated_description = ""
            # 计算该项所需宽度 (使用截断后的描述)
            fm = self.popup.fontMetrics()
            char_width = fm.width(self.type_chars.get(type_name, '?')) + 20
            name_width = fm.width(name) + 20
            # --- 使用截断后的描述宽度 ---
            desc_width = fm.width(truncated_description) + 20 if truncated_description else 0
            total_width = char_width + name_width + desc_width + 40
            max_width = max(max_width, total_width)

        # 设置弹窗宽度（限制在屏幕范围内）
        screen_width = self.screen().geometry().width()
        popup_width = min(max_width, screen_width - 100)
        popup_width = max(popup_width, 500)
        self.popup.setFixedWidth(popup_width)

        # 调整弹窗位置，确保不超出屏幕边界
        x = screen_cursor_pos.x()
        y = screen_cursor_pos.y()
        # 检查右边是否超出屏幕
        if x + popup_width > screen_width:
            x = screen_width - popup_width - 10
        # 检查底部是否超出屏幕
        screen_height = self.screen().geometry().height()
        item_height = self.popup.sizeHintForRow(0) if self.popup.count() > 0 else 40
        visible_items = min(self.popup.count(), 15)
        popup_height = item_height * visible_items + 10
        # if y + popup_height > screen_height:
        #     # 如果底部超出，尝试向上显示
        #     # 使用 cursor_rect 的 top 来计算上方位置
        #     new_y = editor_global_pos.y() + cursor_rect.top() - popup_height
        #     y = max(new_y, 10)  # 确保不超出顶部

        self.popup.move(x, y)
        self.popup.setFixedHeight(popup_height)
        self.popup.show()
        self.popup.setFocus()

    def _get_completion_prefix(self):
        """获取补全前缀"""
        cursor = self.textCursor()
        pos = cursor.position()
        text = self.toPlainText()
        start = pos
        while start > 0:
            ch = text[start - 1]
            if ch.isalnum() or ch == '_':
                start -= 1
            else:
                break
        return text[start:pos]

    def _apply_selected_completion(self):
        """应用选中的补全"""
        if not self.popup.currentItem() or self._completing:
            self.popup.hide()
            self._popup_timeout_timer.stop()  # 停止超时计时器
            return
        self._completing = True
        try:
            item = self.popup.currentItem()
            completion_data = item.data(Qt.UserRole)
            if completion_data:
                completion, _, _ = completion_data
            else:
                completion = item.text()
            self.completion_usage[completion] = self.completion_usage.get(completion, 0) + 1
            if len(self.completion_usage) > 500:
                oldest = next(iter(self.completion_usage))
                del self.completion_usage[oldest]

            cursor = self.textCursor()
            prefix = self._get_completion_prefix()
            if prefix:
                cursor.movePosition(QTextCursor.Left, QTextCursor.KeepAnchor, len(prefix))
            cursor.insertText(completion)
            self.setTextCursor(cursor)
        finally:
            self._completing = False
            self.popup.hide()
            self._popup_timeout_timer.stop()  # 停止超时计时器

    def _on_completion_selected(self, item):
        """处理补全选择"""
        self._apply_selected_completion()

    def focusOutEvent(self, event):
        """处理焦点丢失事件"""
        self.popup.hide()
        self._popup_timeout_timer.stop()  # 停止超时计时器
        super().focusOutEvent(event)

    def __del__(self):
        """清理资源"""
        if hasattr(self, 'completion_worker'):
            self.completion_worker.running = False


class FullscreenCodeDialog(MessageBoxBase):
    """全屏代码对话框"""
    def __init__(self, initial_code="", parent=None, code_parent=None):
        super().__init__(parent)
        self.setWindowTitle("代码编辑器")
        self.code_editor = JediCodeEditor(parent=parent, code_parent=code_parent, dialog=self)
        self.code_editor.setPlainText(initial_code)
        self.code_editor.setMinimumSize(1000, 600)
        self.viewLayout.addWidget(self.code_editor)
        self.buttonGroup.hide()

    def get_code(self):
        return self.code_editor.toPlainText()


class MainWindow(QMainWindow):
    """主窗口"""
    def __init__(self):
        super().__init__()
        self.setWindowTitle("Jedi Code Editor with Smart Completion")
        self.resize(800, 600)
        self.editor = JediCodeEditor()
        self.editor.set_text("import os\nos.\nx = 'hello'\nx.")
        central = QWidget()
        layout = QVBoxLayout(central)
        layout.addWidget(self.editor)
        self.setCentralWidget(central)


if __name__ == "__main__":
    app = QApplication(sys.argv)
    win = MainWindow()
    win.show()
    win.editor.setFocus()
    sys.exit(app.exec_())<|MERGE_RESOLUTION|>--- conflicted
+++ resolved
@@ -269,6 +269,7 @@
                         # 检查左边是否是目标变量名 (name)
                         # 例如，查找 "name = ..."
                         if left_part == name or left_part.endswith('.' + name):  # 支持 self.name = ...
+                            # print(f"Debug: Found assignment for '{name}': {line_text}") # 调试用
                             # 简单的类型推断
                             if right_part.startswith('"') or right_part.startswith("'"):
                                 return 'variable_str'
@@ -314,11 +315,8 @@
             if site_packages_path and site_packages_path not in sys.path:
                 sys.path.insert(0, site_packages_path)
                 added_to_path = True
-<<<<<<< HEAD
-
-=======
                 print(f"[Jedi] Added {site_packages_path} to sys.path temporarily.")
->>>>>>> 6667ea9d
+
             # 创建 Script 对象
             script = jedi.Script(code=code, path='<inline>')
             # 获取补全结果
@@ -340,26 +338,19 @@
                     precise_type = self._guess_type_from_code(code, line, column, name)
                     if precise_type:
                         refined_type_name = precise_type
-<<<<<<< HEAD
-
-=======
                         print(f"Debug: Guessed type for '{name}' as '{refined_type_name}' from code.")
->>>>>>> 6667ea9d
+
                 completions.append((name, refined_type_name, description))
                 if len(completions) >= 100:
                     break
             # --- 修改：在获取结果后立即恢复 sys.path ---
             if added_to_path:
                 sys.path[:] = original_path  # 恢复原始路径
-<<<<<<< HEAD
-
-            elapsed = time.time() - start_time
-
-=======
                 print(f"[Jedi] Restored original sys.path.")
+
             elapsed = time.time() - start_time
             print(f"[Jedi] Completion took {elapsed:.3f}s for {len(completions)} items")
->>>>>>> 6667ea9d
+
             self.completion_ready.emit(completions)
         except Exception as e:
             # 确保在出错时也恢复路径
@@ -958,15 +949,11 @@
         """显示补全弹窗，确保位置跟随光标，并动态调整宽度和位置"""
         # 获取光标矩形（相对于编辑器控件本身）
         cursor_rect = self.cursorRect()
-<<<<<<< HEAD
-        # print(f"Debug: cursor_rect = {cursor_rect}")  # 调试用，可以删除
-
-=======
         print(f"Debug: cursor_rect = {cursor_rect}")  # 调试用，可以删除
->>>>>>> 6667ea9d
+
         # 获取编辑器控件本身相对于屏幕的左上角坐标
         editor_global_pos = self.mapToGlobal(QtCore.QPoint(0, 0))
-        # print(f"Debug: editor_global_pos = {editor_global_pos}")  # 调试用，可以删除
+        print(f"Debug: editor_global_pos = {editor_global_pos}")  # 调试用，可以删除
 
         # --- 微调补全框位置 ---
         # 使用 cursor_rect.topLeft() 获取基准点
