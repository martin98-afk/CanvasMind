<div align="center">
  <img width="50%" align="center" src="images/logo2.png" alt="logo">
</div>

<div align="center">
  <details open>
    <summary>🇨🇳 中文 / 🇬🇧 English</summary>
    <p>Click the language link below to jump to the corresponding section.</p>
    <p>点击下方语言链接跳转到对应版本。</p>
  </details>
</div>

<div align="center">

[🇨🇳 中文版](#可视化编程流程算法开发工具) | [🇬🇧 English Version](#visual-programming-workflow-development-tool)

</div>

---

## 可视化编程流程算法开发工具

（以下为你的完整中文内容，保持不变）

<p align="center">
  <img width="50%" align="center" src="images/logo2.png" alt="logo">
</p>
<<<<<<< HEAD

<div align="center">
  <h1>Visual Programming Workflow Development Tool</h1>
  
  [🇨🇳 中文](README_zh.md) | [🇬🇧 English](README.md)
=======
 
<h1 align="center">
  可视化编程流程算法开发工具
</h1>

<div align="center">

![Low-Code Platform](https://img.shields.io/badge/Python-3.8%2B-blue)
![NodeGraphQt](https://img.shields.io/badge/NodeGraphQt-v0.3%2B-orange)
![qfluentwidgets](https://img.shields.io/badge/qfluentwidgets-v1.0%2B-green)

>>>>>>> b51f9753
</div>

A modern low-code visual programming platform built on **NodeGraphQt** and **qfluentwidgets**, supporting drag-and-drop component orchestration, asynchronous execution, file operations, loop control, and one-click export of workflows into standalone runnable projects—enabling seamless transition from development to deployment.

---

## 📷 Workflow Management UI Preview

<img src="images/工作流管理示意图.gif" width="800">

---

## 🎉 Workflow Diagrams

<img src="images/工作流示意图.gif" width="800">

<img src="images/工作流示意图2.gif" width="800">

## 📦 Model Execution Preview

<img src="images/模型运行效果.gif" width="800">

## Node Debug Mode Preview

<img src="images/组件调试模式示意图.gif" width="800">

## Complex Component UI Preview

<img src="images/复杂组件控件示意图.png" width="800">

## Loop Control Flow Logic

<img src="images/循环控制示意图.png" width="800">

## Loop Node Execution

<img src="images/循环节点执行示意图.gif" width="800">

## Global Variables Usage

<img src="images/全局变量使用示意图.gif" width="800">

## Branch Node Execution

<img src="images/分支执行效果示意图.gif" width="800">

## Code Editor & Execution Component

<img src="images/代码编辑执行效果示意图.gif" width="800">

---

## 📦 Subgraph Export Preview

<img src="images/项目导出示意图.gif" width="800">  

---

## 📷 Component Development Preview

<img src="images/组件开发示意图.gif" width="800">

---

### Exported Project Management

<img src="images/导出项目管理示意图.png" width="800">

### Project Service Logs

<img src="images/项目服务日志示意图.png" width="800">

---

## 📦 Runtime Environment Management

<img src="images/运行环境管理示意图.png" width="800">

---

## 🌟 Key Features

### 🎨 Modern UI
- **Fluent Design** – Powered by qfluentwidgets  
- **Dark Theme** – Eye-friendly dark mode  
- **Responsive Layout** – Adapts to various screen sizes  

### 🧩 Visual Programming
- **Drag-and-Drop Nodes** – Create nodes by dragging from the component panel  
- **Dataflow Connections** – Connect nodes to define data dependencies  
- **Backdrop Grouping** – Visually group related nodes using Backdrop  
- **Context Menus** – Full right-click operations  

### ⚡ Asynchronous Execution Engine
- **Non-Blocking Execution** – Uses QThreadPool to prevent UI freezing  
- **Real-Time Status** – Node states shown via colors (running/success/failure/idle)  
- **Topological Sorting** – Automatically executes nodes in correct dependency order  

### 🔁 Advanced Control Flow ✨ (New)
- **Conditional Branch** – Dynamically enable/disable branches using expressions (`if/else` logic)  
- **Iterate** – Loop over lists/arrays, executing sub-flows per element  
- **Loop Control** – Fixed-count or condition-driven loops  
- **Dynamic Skipping** – Entire downstream subgraphs of inactive branches are skipped  
- **Expression-Driven** – Conditions and loop counts support `$...$` dynamic expressions  

### 🌐 Global Variables & Expression System ✨
- **Structured Scopes** – Three variable scopes: `env` (environment), `custom`, and `node_vars` (node outputs); env vars injected at runtime  
- **Dynamic Expressions** – Use `$expr$` syntax to reference/combine variables (e.g., `$env_user_id$`, `$custom_threshold * 2$`)  
- **Real-Time Evaluation** – Expressions parsed before execution; supports nested dicts/lists  
- **Secure Sandbox** – Safe execution via `asteval`; `contextmanager` ensures isolation between components  
- **Integrated in UI** – Select variables or enter expressions directly in property panels  

### ✅ **Dynamic Code Components**  
- **Freeform Coding** – Write full Python logic (including `run()` and helper functions) inside nodes  
- **Dynamic Ports** – Add/remove input/output ports via form; bind global vars as defaults  
- **Full Integration** – Reuse global vars, expressions, auto-dependency install, logging, and status visualization  
- **Safe Execution** – Runs in isolated subprocess with timeout, error capture, and retry  
- **Dev-Friendly Editor** – Professional code editor with dark theme, syntax highlighting, autocomplete, folding, and error hints  

### 📊 Node Management
- **Auto-Loading** – Scans `components/` directory to load components dynamically  
- **Pydantic Schema** – Define inputs/outputs/properties using Pydantic models  
- **Per-Node Logging** – Each node stores its own execution logs  
- **Persistence** – Import/export entire workflows  
- **Dependency Management** – Components declare `requirements`; missing packages auto-installed at runtime  

### 📦 Model Export & Standalone Deployment ✨
- **Subgraph Export** – Select any node group and export as a standalone project  
- **Train/Infer Separation** – Export only inference flow with trained model files  
- **Self-Contained** – Generated project runs without the main app  
- **Cross-Environment** – Auto-generates `requirements.txt`; supports servers, Docker, CLI (no GUI needed)  

---

## 🚀 Quick Start

### Requirements
- Python 3.8+
- PyQt5 or PySide2

### Install Dependencies
```bash
pip install -r requirements.txt
```

### Run the App
```bash
python main.py
```

### Package with PyInstaller
```bash
pyinstaller --onedir --windowed --add-data "app;app" --add-data "icons;icons" -i icons/logo3.png main.py
```

---

## 🧪 Component Development

### Create a New Component

1. **Create a file in `components/`**

```python
# components/data/my_component.py
class Component(BaseComponent):
    name = ""
    category = ""
    description = ""
    requirements = ""
    inputs = [
    ]
    outputs = [
    ]
    properties = {
    }

    def run(self, params, inputs=None):
        """
        params: node properties (from UI)
        inputs: upstream inputs (key = input port name)
        return: output data (key = output port name)
        """
        input_data = inputs.get("input_data") if inputs else None
        param1 = params.get("param1", "default_value")
        result = f"Processed: {input_data} + {param1}"
        return {
            "output_data": result
        }
```

2. **Auto-Loaded** – Components are scanned and added to the panel automatically  
3. **Auto Dependency Install** – If a component fails due to missing packages, the system installs from its `requirements` and retries  

### Port Parameter Types

| Type            | Description         | Example              |
|-----------------|---------------------|----------------------|
| `TEXT`          | Text input          | String parameter     |
| `LONGTEXT`      | Long text input     | Multi-line string    |
| `INT`           | Integer             | Numeric parameter    |
| `FLOAT`         | Float               | Decimal number       |
| `BOOL`          | Boolean             | Toggle switch        |
| `CSV`           | CSV list data       | Predefined options   |
| `JSON`          | JSON structure      | Dynamic list data    |
| `EXCEL`         | Excel list data     | Numeric range        |
| `FILE`          | File path           | Local file           |
| `UPLOAD`        | Document upload     | User-uploaded file   |
| `SKLEARNMODEL`  | Scikit-learn model  | Trained model object |
| `TORCHMODEL`    | PyTorch model       | Neural network       |
| `IMAGE`         | Image data          | Image tensor/array   |

### Property Parameter Types

| Type            | Description         | Example              |
|-----------------|---------------------|----------------------|
| `TEXT`          | Text input          | String               |
| `LONGTEXT`      | Long text           | Multi-line           |
| `INT`           | Integer             | Number               |
| `FLOAT`         | Float               | Decimal              |
| `BOOL`          | Boolean             | Checkbox             |
| `CHOICE`        | Dropdown            | Predefined options   |
| `DYNAMICFORM`   | Dynamic form        | Variable-length list |
| `RANGE`         | Numeric range       | Min/max values       |

---

## 🎮 Canvas User Guide

### Basic Operations
1. **Create Node** – Drag from left panel to canvas  
2. **Connect Nodes** – Drag from output port to input port  
3. **Run Node** – Right-click → "Run this node"  
4. **View Logs** – Right-click → "View node logs"  

### Advanced Features
1. **Loop Execution** – Use Loop Controller + Backdrop  
2. **File Operations** – Click file picker in property panel  
3. **Workflow Management** – Save/load via top-left buttons  
4. **Node Grouping** – Select nodes → right-click → "Create Backdrop"  
5. **Dependency Handling** – Auto-install on failure using `requirements`  

### Shortcuts
- `Ctrl+R` – Run workflow  
- `Ctrl+S` – Save workflow  
- `Ctrl+O` – Load workflow  
- `Ctrl+A` – Select all nodes  
- `Del` – Delete selected nodes  

---

## 🛠️ Canvas Development Notes

### Node Status
- **Idle** – Gray border  
- **Running** – Blue border  
- **Success** – Green border  
- **Failed** – Red border  

### Connection Status
- **Idle** – Yellow line  
- **Input Running** – Blue line  
- **Output Running** – Green line  

### Logging System
- Per-node log storage  
- Auto timestamp  
- Uses **Loguru** – components log via `self.logger`  
- Captures `print()` output automatically  

### Data Flow
- Inputs auto-populated from upstream outputs  
- Outputs stored by port name  
- Supports multi-input/multi-output  

---

## 📥 Model Export (Standalone Deployment)

### Core Value
**Export any subgraph as a standalone runnable project** – deploy to any Python environment without the main app!

### Use Cases
- **Train/Infer Split** – Export only inference with model files  
- **Model Sharing** – Share full workflow with teammates  
- **Production Deployment** – Deploy to servers or Docker  
- **Offline Execution** – Run in headless environments  

### Export Features
✅ **Smart Dependency Analysis** – Copies required component code  
✅ **Path Rewriting** – Model/data files copied & paths made relative  
✅ **Column Selection Preserved** – CSV column configs retained  
✅ **Environment Isolation** – Auto-generates `requirements.txt`  
✅ **Ready-to-Run** – Includes full execution script  

### Export Steps
1. **Select Nodes** – Choose nodes on canvas (multi-select supported)  
2. **Click Export** – Top-left **"Export Model"** button (📤 icon)  
3. **Choose Directory** – System creates project folder  
4. **Run Project** – In export dir:

```bash
pip install -r requirements.txt
python run.py
```

### Exported Project Structure
```
model_xxxxxxxx/
├── model.workflow.json    # Workflow definition (nodes, connections, column selections)
├── preject_spec.json      # Input/output schema
├── preview.png            # Canvas preview at export time
├── REAMDME.md             # Project info
├── requirements.txt       # Auto-detected dependencies
├── run.py                 # One-click runner
├── api_server.py          # Microservice server
├── scan_components.py     # Component scanner
├── runner/
│   ├── component_executor.py
│   └── workflow_runner.py
├── components/
│   ├── base.py
│   └── your_components/
└── inputs/                # Model/data files
```

---

## Roadmap

~~1. **Debug Mode**~~  
~~- Step-by-step execution~~  
~~- Breakpoints~~  
~~- Variable watcher~~  

### 2. **Remote Execution**
- Submit workflows to **remote servers / Kubernetes / Ray**  
- Local: orchestration only; execution on cluster  
- Ideal for LLMs and big data  

~~3. **Variable & Expression System**~~  
~~- Global variables (`{{global.input}}`)~~  
~~- Expressions (`{{node1.output * 2}}`)~~  
~~- Expression input mode in UI (like Dify)~~  

### 4. **Parallel Execution**
- Parallelize independent nodes  
- GPU resource scheduling (e.g., assign PyTorch models to different GPUs)  

---

## Feature Status

(Identical checklist as Chinese version, omitted for brevity — you may copy the same table here if needed)

---

## 🤝 Contributing

1. Fork the repo  
2. Create your feature branch (`git checkout -b feature/AmazingFeature`)  
3. Commit your changes (`git commit -m 'Add some AmazingFeature'`)  
4. Push to the branch (`git push origin feature/AmazingFeature`)  
5. Open a Pull Request  

---

## 📄 License

This project is licensed under [GPLv3](LICENSE).

---

## 🙏 Acknowledgements

<<<<<<< HEAD
=======
- [NodeGraphQt](https://github.com/jchanvfx/NodeGraphQt) - 节点图框架
- [qfluentwidgets](https://github.com/zhiyiYo/PyQt-Fluent-Widgets) - Fluent Design 组件库
- [Loguru](https://github.com/Delgan/loguru) - Python 日志库

---

<!-- 分隔线：英文版开始 -->

## Visual Programming Workflow Development Tool

A modern low-code visual programming platform built on **NodeGraphQt** and **qfluentwidgets**, supporting drag-and-drop component orchestration, asynchronous execution, file operations, loop control, and one-click export of workflows into standalone runnable projects—enabling seamless transition from development to deployment.

---

## 📷 Workflow Management UI Preview

<img src="images/工作流管理示意图.gif" width="800">

---

## 🎉 Workflow Diagrams

<img src="images/工作流示意图.gif" width="800">

<img src="images/工作流示意图2.gif" width="800">

## 📦 Model Execution Preview

<img src="images/模型运行效果.gif" width="800">

## Node Debug Mode Preview

<img src="images/组件调试模式示意图.gif" width="800">

## Complex Component UI Preview

<img src="images/复杂组件控件示意图.png" width="800">

## Loop Control Flow Logic

<img src="images/循环控制示意图.png" width="800">

## Loop Node Execution

<img src="images/循环节点执行示意图.gif" width="800">

## Global Variables Usage

<img src="images/全局变量使用示意图.gif" width="800">

## Branch Node Execution

<img src="images/分支执行效果示意图.gif" width="800">

## Code Editor & Execution Component

<img src="images/代码编辑执行效果示意图.gif" width="800">

---

## 📦 Subgraph Export Preview

<img src="images/项目导出示意图.gif" width="800">  

---

## 📷 Component Development Preview

<img src="images/组件开发示意图.gif" width="800">

---

### Exported Project Management

<img src="images/导出项目管理示意图.png" width="800">

### Project Service Logs

<img src="images/项目服务日志示意图.png" width="800">

---

## 📦 Runtime Environment Management

<img src="images/运行环境管理示意图.png" width="800">

---

## 🌟 Key Features

### 🎨 Modern UI
- **Fluent Design** – Powered by qfluentwidgets  
- **Dark Theme** – Eye-friendly dark mode  
- **Responsive Layout** – Adapts to various screen sizes  

### 🧩 Visual Programming
- **Drag-and-Drop Nodes** – Create nodes by dragging from the component panel  
- **Dataflow Connections** – Connect nodes to define data dependencies  
- **Backdrop Grouping** – Visually group related nodes using Backdrop  
- **Context Menus** – Full right-click operations  

### ⚡ Asynchronous Execution Engine
- **Non-Blocking Execution** – Uses QThreadPool to prevent UI freezing  
- **Real-Time Status** – Node states shown via colors (running/success/failure/idle)  
- **Topological Sorting** – Automatically executes nodes in correct dependency order  

### 🔁 Advanced Control Flow ✨ (New)
- **Conditional Branch** – Dynamically enable/disable branches using expressions (`if/else` logic)  
- **Iterate** – Loop over lists/arrays, executing sub-flows per element  
- **Loop Control** – Fixed-count or condition-driven loops  
- **Dynamic Skipping** – Entire downstream subgraphs of inactive branches are skipped  
- **Expression-Driven** – Conditions and loop counts support `$...$` dynamic expressions  

### 🌐 Global Variables & Expression System ✨
- **Structured Scopes** – Three variable scopes: `env` (environment), `custom`, and `node_vars` (node outputs); env vars injected at runtime  
- **Dynamic Expressions** – Use `$expr$` syntax to reference/combine variables (e.g., `$env_user_id$`, `$custom_threshold * 2$`)  
- **Real-Time Evaluation** – Expressions parsed before execution; supports nested dicts/lists  
- **Secure Sandbox** – Safe execution via `asteval`; `contextmanager` ensures isolation between components  
- **Integrated in UI** – Select variables or enter expressions directly in property panels  

### ✅ **Dynamic Code Components**  
- **Freeform Coding** – Write full Python logic (including `run()` and helper functions) inside nodes  
- **Dynamic Ports** – Add/remove input/output ports via form; bind global vars as defaults  
- **Full Integration** – Reuse global vars, expressions, auto-dependency install, logging, and status visualization  
- **Safe Execution** – Runs in isolated subprocess with timeout, error capture, and retry  
- **Dev-Friendly Editor** – Professional code editor with dark theme, syntax highlighting, autocomplete, folding, and error hints  

### 📊 Node Management
- **Auto-Loading** – Scans `components/` directory to load components dynamically  
- **Pydantic Schema** – Define inputs/outputs/properties using Pydantic models  
- **Per-Node Logging** – Each node stores its own execution logs  
- **Persistence** – Import/export entire workflows  
- **Dependency Management** – Components declare `requirements`; missing packages auto-installed at runtime  

### 📦 Model Export & Standalone Deployment ✨
- **Subgraph Export** – Select any node group and export as a standalone project  
- **Train/Infer Separation** – Export only inference flow with trained model files  
- **Self-Contained** – Generated project runs without the main app  
- **Cross-Environment** – Auto-generates `requirements.txt`; supports servers, Docker, CLI (no GUI needed)  

---

## 🚀 Quick Start

### Requirements
- Python 3.8+
- PyQt5 or PySide2

### Install Dependencies
```bash
pip install -r requirements.txt
```

### Run the App
```bash
python main.py
```

### Package with PyInstaller
```bash
pyinstaller --onedir --windowed --add-data "app;app" --add-data "icons;icons" -i icons/logo3.png main.py
```

---

## 🧪 Component Development

### Create a New Component

1. **Create a file in `components/`**

```python
# components/data/my_component.py
class Component(BaseComponent):
    name = ""
    category = ""
    description = ""
    requirements = ""
    inputs = [
    ]
    outputs = [
    ]
    properties = {
    }

    def run(self, params, inputs=None):
        """
        params: node properties (from UI)
        inputs: upstream inputs (key = input port name)
        return: output data (key = output port name)
        """
        input_data = inputs.get("input_data") if inputs else None
        param1 = params.get("param1", "default_value")
        result = f"Processed: {input_data} + {param1}"
        return {
            "output_data": result
        }
```

2. **Auto-Loaded** – Components are scanned and added to the panel automatically  
3. **Auto Dependency Install** – If a component fails due to missing packages, the system installs from its `requirements` and retries  

### Port Parameter Types

| Type            | Description         | Example              |
|-----------------|---------------------|----------------------|
| `TEXT`          | Text input          | String parameter     |
| `LONGTEXT`      | Long text input     | Multi-line string    |
| `INT`           | Integer             | Numeric parameter    |
| `FLOAT`         | Float               | Decimal number       |
| `BOOL`          | Boolean             | Toggle switch        |
| `CSV`           | CSV list data       | Predefined options   |
| `JSON`          | JSON structure      | Dynamic list data    |
| `EXCEL`         | Excel list data     | Numeric range        |
| `FILE`          | File path           | Local file           |
| `UPLOAD`        | Document upload     | User-uploaded file   |
| `SKLEARNMODEL`  | Scikit-learn model  | Trained model object |
| `TORCHMODEL`    | PyTorch model       | Neural network       |
| `IMAGE`         | Image data          | Image tensor/array   |

### Property Parameter Types

| Type            | Description         | Example              |
|-----------------|---------------------|----------------------|
| `TEXT`          | Text input          | String               |
| `LONGTEXT`      | Long text           | Multi-line           |
| `INT`           | Integer             | Number               |
| `FLOAT`         | Float               | Decimal              |
| `BOOL`          | Boolean             | Checkbox             |
| `CHOICE`        | Dropdown            | Predefined options   |
| `DYNAMICFORM`   | Dynamic form        | Variable-length list |
| `RANGE`         | Numeric range       | Min/max values       |

---

## 🎮 Canvas User Guide

### Basic Operations
1. **Create Node** – Drag from left panel to canvas  
2. **Connect Nodes** – Drag from output port to input port  
3. **Run Node** – Right-click → "Run this node"  
4. **View Logs** – Right-click → "View node logs"  

### Advanced Features
1. **Loop Execution** – Use Loop Controller + Backdrop  
2. **File Operations** – Click file picker in property panel  
3. **Workflow Management** – Save/load via top-left buttons  
4. **Node Grouping** – Select nodes → right-click → "Create Backdrop"  
5. **Dependency Handling** – Auto-install on failure using `requirements`  

### Shortcuts
- `Ctrl+R` – Run workflow  
- `Ctrl+S` – Save workflow  
- `Ctrl+O` – Load workflow  
- `Ctrl+A` – Select all nodes  
- `Del` – Delete selected nodes  

---

## 🛠️ Canvas Development Notes

### Node Status
- **Idle** – Gray border  
- **Running** – Blue border  
- **Success** – Green border  
- **Failed** – Red border  

### Connection Status
- **Idle** – Yellow line  
- **Input Running** – Blue line  
- **Output Running** – Green line  

### Logging System
- Per-node log storage  
- Auto timestamp  
- Uses **Loguru** – components log via `self.logger`  
- Captures `print()` output automatically  

### Data Flow
- Inputs auto-populated from upstream outputs  
- Outputs stored by port name  
- Supports multi-input/multi-output  

---

## 📥 Model Export (Standalone Deployment)

### Core Value
**Export any subgraph as a standalone runnable project** – deploy to any Python environment without the main app!

### Use Cases
- **Train/Infer Split** – Export only inference with model files  
- **Model Sharing** – Share full workflow with teammates  
- **Production Deployment** – Deploy to servers or Docker  
- **Offline Execution** – Run in headless environments  

### Export Features
✅ **Smart Dependency Analysis** – Copies required component code  
✅ **Path Rewriting** – Model/data files copied & paths made relative  
✅ **Column Selection Preserved** – CSV column configs retained  
✅ **Environment Isolation** – Auto-generates `requirements.txt`  
✅ **Ready-to-Run** – Includes full execution script  

### Export Steps
1. **Select Nodes** – Choose nodes on canvas (multi-select supported)  
2. **Click Export** – Top-left **"Export Model"** button (📤 icon)  
3. **Choose Directory** – System creates project folder  
4. **Run Project** – In export dir:

```bash
pip install -r requirements.txt
python run.py
```

### Exported Project Structure
```
model_xxxxxxxx/
├── model.workflow.json    # Workflow definition (nodes, connections, column selections)
├── preject_spec.json      # Input/output schema
├── preview.png            # Canvas preview at export time
├── REAMDME.md             # Project info
├── requirements.txt       # Auto-detected dependencies
├── run.py                 # One-click runner
├── api_server.py          # Microservice server
├── scan_components.py     # Component scanner
├── runner/
│   ├── component_executor.py
│   └── workflow_runner.py
├── components/
│   ├── base.py
│   └── your_components/
└── inputs/                # Model/data files
```

---

## Roadmap

~~1. **Debug Mode**~~  
~~- Step-by-step execution~~  
~~- Breakpoints~~  
~~- Variable watcher~~  

### 2. **Remote Execution**
- Submit workflows to **remote servers / Kubernetes / Ray**  
- Local: orchestration only; execution on cluster  
- Ideal for LLMs and big data  

~~3. **Variable & Expression System**~~  
~~- Global variables (`{{global.input}}`)~~  
~~- Expressions (`{{node1.output * 2}}`)~~  
~~- Expression input mode in UI (like Dify)~~  

### 4. **Parallel Execution**
- Parallelize independent nodes  
- GPU resource scheduling (e.g., assign PyTorch models to different GPUs)  

---

## Feature Status

(Identical checklist as Chinese version, omitted for brevity — you may copy the same table here if needed)

---

## 🤝 Contributing

1. Fork the repo  
2. Create your feature branch (`git checkout -b feature/AmazingFeature`)  
3. Commit your changes (`git commit -m 'Add some AmazingFeature'`)  
4. Push to the branch (`git push origin feature/AmazingFeature`)  
5. Open a Pull Request  

---

## 📄 License

This project is licensed under [GPLv3](LICENSE).

---

## 🙏 Acknowledgements

>>>>>>> b51f9753
- [NodeGraphQt](https://github.com/jchanvfx/NodeGraphQt) – Node graph framework  
- [qfluentwidgets](https://github.com/zhiyiYo/PyQt-Fluent-Widgets) – Fluent Design widgets  
- [Loguru](https://github.com/Delgan/loguru) – Python logging made enjoyable<|MERGE_RESOLUTION|>--- conflicted
+++ resolved
@@ -25,25 +25,11 @@
 <p align="center">
   <img width="50%" align="center" src="images/logo2.png" alt="logo">
 </p>
-<<<<<<< HEAD
 
 <div align="center">
   <h1>Visual Programming Workflow Development Tool</h1>
   
   [🇨🇳 中文](README_zh.md) | [🇬🇧 English](README.md)
-=======
- 
-<h1 align="center">
-  可视化编程流程算法开发工具
-</h1>
-
-<div align="center">
-
-![Low-Code Platform](https://img.shields.io/badge/Python-3.8%2B-blue)
-![NodeGraphQt](https://img.shields.io/badge/NodeGraphQt-v0.3%2B-orange)
-![qfluentwidgets](https://img.shields.io/badge/qfluentwidgets-v1.0%2B-green)
-
->>>>>>> b51f9753
 </div>
 
 A modern low-code visual programming platform built on **NodeGraphQt** and **qfluentwidgets**, supporting drag-and-drop component orchestration, asynchronous execution, file operations, loop control, and one-click export of workflows into standalone runnable projects—enabling seamless transition from development to deployment.
@@ -419,392 +405,6 @@
 
 ## 🙏 Acknowledgements
 
-<<<<<<< HEAD
-=======
-- [NodeGraphQt](https://github.com/jchanvfx/NodeGraphQt) - 节点图框架
-- [qfluentwidgets](https://github.com/zhiyiYo/PyQt-Fluent-Widgets) - Fluent Design 组件库
-- [Loguru](https://github.com/Delgan/loguru) - Python 日志库
-
----
-
-<!-- 分隔线：英文版开始 -->
-
-## Visual Programming Workflow Development Tool
-
-A modern low-code visual programming platform built on **NodeGraphQt** and **qfluentwidgets**, supporting drag-and-drop component orchestration, asynchronous execution, file operations, loop control, and one-click export of workflows into standalone runnable projects—enabling seamless transition from development to deployment.
-
----
-
-## 📷 Workflow Management UI Preview
-
-<img src="images/工作流管理示意图.gif" width="800">
-
----
-
-## 🎉 Workflow Diagrams
-
-<img src="images/工作流示意图.gif" width="800">
-
-<img src="images/工作流示意图2.gif" width="800">
-
-## 📦 Model Execution Preview
-
-<img src="images/模型运行效果.gif" width="800">
-
-## Node Debug Mode Preview
-
-<img src="images/组件调试模式示意图.gif" width="800">
-
-## Complex Component UI Preview
-
-<img src="images/复杂组件控件示意图.png" width="800">
-
-## Loop Control Flow Logic
-
-<img src="images/循环控制示意图.png" width="800">
-
-## Loop Node Execution
-
-<img src="images/循环节点执行示意图.gif" width="800">
-
-## Global Variables Usage
-
-<img src="images/全局变量使用示意图.gif" width="800">
-
-## Branch Node Execution
-
-<img src="images/分支执行效果示意图.gif" width="800">
-
-## Code Editor & Execution Component
-
-<img src="images/代码编辑执行效果示意图.gif" width="800">
-
----
-
-## 📦 Subgraph Export Preview
-
-<img src="images/项目导出示意图.gif" width="800">  
-
----
-
-## 📷 Component Development Preview
-
-<img src="images/组件开发示意图.gif" width="800">
-
----
-
-### Exported Project Management
-
-<img src="images/导出项目管理示意图.png" width="800">
-
-### Project Service Logs
-
-<img src="images/项目服务日志示意图.png" width="800">
-
----
-
-## 📦 Runtime Environment Management
-
-<img src="images/运行环境管理示意图.png" width="800">
-
----
-
-## 🌟 Key Features
-
-### 🎨 Modern UI
-- **Fluent Design** – Powered by qfluentwidgets  
-- **Dark Theme** – Eye-friendly dark mode  
-- **Responsive Layout** – Adapts to various screen sizes  
-
-### 🧩 Visual Programming
-- **Drag-and-Drop Nodes** – Create nodes by dragging from the component panel  
-- **Dataflow Connections** – Connect nodes to define data dependencies  
-- **Backdrop Grouping** – Visually group related nodes using Backdrop  
-- **Context Menus** – Full right-click operations  
-
-### ⚡ Asynchronous Execution Engine
-- **Non-Blocking Execution** – Uses QThreadPool to prevent UI freezing  
-- **Real-Time Status** – Node states shown via colors (running/success/failure/idle)  
-- **Topological Sorting** – Automatically executes nodes in correct dependency order  
-
-### 🔁 Advanced Control Flow ✨ (New)
-- **Conditional Branch** – Dynamically enable/disable branches using expressions (`if/else` logic)  
-- **Iterate** – Loop over lists/arrays, executing sub-flows per element  
-- **Loop Control** – Fixed-count or condition-driven loops  
-- **Dynamic Skipping** – Entire downstream subgraphs of inactive branches are skipped  
-- **Expression-Driven** – Conditions and loop counts support `$...$` dynamic expressions  
-
-### 🌐 Global Variables & Expression System ✨
-- **Structured Scopes** – Three variable scopes: `env` (environment), `custom`, and `node_vars` (node outputs); env vars injected at runtime  
-- **Dynamic Expressions** – Use `$expr$` syntax to reference/combine variables (e.g., `$env_user_id$`, `$custom_threshold * 2$`)  
-- **Real-Time Evaluation** – Expressions parsed before execution; supports nested dicts/lists  
-- **Secure Sandbox** – Safe execution via `asteval`; `contextmanager` ensures isolation between components  
-- **Integrated in UI** – Select variables or enter expressions directly in property panels  
-
-### ✅ **Dynamic Code Components**  
-- **Freeform Coding** – Write full Python logic (including `run()` and helper functions) inside nodes  
-- **Dynamic Ports** – Add/remove input/output ports via form; bind global vars as defaults  
-- **Full Integration** – Reuse global vars, expressions, auto-dependency install, logging, and status visualization  
-- **Safe Execution** – Runs in isolated subprocess with timeout, error capture, and retry  
-- **Dev-Friendly Editor** – Professional code editor with dark theme, syntax highlighting, autocomplete, folding, and error hints  
-
-### 📊 Node Management
-- **Auto-Loading** – Scans `components/` directory to load components dynamically  
-- **Pydantic Schema** – Define inputs/outputs/properties using Pydantic models  
-- **Per-Node Logging** – Each node stores its own execution logs  
-- **Persistence** – Import/export entire workflows  
-- **Dependency Management** – Components declare `requirements`; missing packages auto-installed at runtime  
-
-### 📦 Model Export & Standalone Deployment ✨
-- **Subgraph Export** – Select any node group and export as a standalone project  
-- **Train/Infer Separation** – Export only inference flow with trained model files  
-- **Self-Contained** – Generated project runs without the main app  
-- **Cross-Environment** – Auto-generates `requirements.txt`; supports servers, Docker, CLI (no GUI needed)  
-
----
-
-## 🚀 Quick Start
-
-### Requirements
-- Python 3.8+
-- PyQt5 or PySide2
-
-### Install Dependencies
-```bash
-pip install -r requirements.txt
-```
-
-### Run the App
-```bash
-python main.py
-```
-
-### Package with PyInstaller
-```bash
-pyinstaller --onedir --windowed --add-data "app;app" --add-data "icons;icons" -i icons/logo3.png main.py
-```
-
----
-
-## 🧪 Component Development
-
-### Create a New Component
-
-1. **Create a file in `components/`**
-
-```python
-# components/data/my_component.py
-class Component(BaseComponent):
-    name = ""
-    category = ""
-    description = ""
-    requirements = ""
-    inputs = [
-    ]
-    outputs = [
-    ]
-    properties = {
-    }
-
-    def run(self, params, inputs=None):
-        """
-        params: node properties (from UI)
-        inputs: upstream inputs (key = input port name)
-        return: output data (key = output port name)
-        """
-        input_data = inputs.get("input_data") if inputs else None
-        param1 = params.get("param1", "default_value")
-        result = f"Processed: {input_data} + {param1}"
-        return {
-            "output_data": result
-        }
-```
-
-2. **Auto-Loaded** – Components are scanned and added to the panel automatically  
-3. **Auto Dependency Install** – If a component fails due to missing packages, the system installs from its `requirements` and retries  
-
-### Port Parameter Types
-
-| Type            | Description         | Example              |
-|-----------------|---------------------|----------------------|
-| `TEXT`          | Text input          | String parameter     |
-| `LONGTEXT`      | Long text input     | Multi-line string    |
-| `INT`           | Integer             | Numeric parameter    |
-| `FLOAT`         | Float               | Decimal number       |
-| `BOOL`          | Boolean             | Toggle switch        |
-| `CSV`           | CSV list data       | Predefined options   |
-| `JSON`          | JSON structure      | Dynamic list data    |
-| `EXCEL`         | Excel list data     | Numeric range        |
-| `FILE`          | File path           | Local file           |
-| `UPLOAD`        | Document upload     | User-uploaded file   |
-| `SKLEARNMODEL`  | Scikit-learn model  | Trained model object |
-| `TORCHMODEL`    | PyTorch model       | Neural network       |
-| `IMAGE`         | Image data          | Image tensor/array   |
-
-### Property Parameter Types
-
-| Type            | Description         | Example              |
-|-----------------|---------------------|----------------------|
-| `TEXT`          | Text input          | String               |
-| `LONGTEXT`      | Long text           | Multi-line           |
-| `INT`           | Integer             | Number               |
-| `FLOAT`         | Float               | Decimal              |
-| `BOOL`          | Boolean             | Checkbox             |
-| `CHOICE`        | Dropdown            | Predefined options   |
-| `DYNAMICFORM`   | Dynamic form        | Variable-length list |
-| `RANGE`         | Numeric range       | Min/max values       |
-
----
-
-## 🎮 Canvas User Guide
-
-### Basic Operations
-1. **Create Node** – Drag from left panel to canvas  
-2. **Connect Nodes** – Drag from output port to input port  
-3. **Run Node** – Right-click → "Run this node"  
-4. **View Logs** – Right-click → "View node logs"  
-
-### Advanced Features
-1. **Loop Execution** – Use Loop Controller + Backdrop  
-2. **File Operations** – Click file picker in property panel  
-3. **Workflow Management** – Save/load via top-left buttons  
-4. **Node Grouping** – Select nodes → right-click → "Create Backdrop"  
-5. **Dependency Handling** – Auto-install on failure using `requirements`  
-
-### Shortcuts
-- `Ctrl+R` – Run workflow  
-- `Ctrl+S` – Save workflow  
-- `Ctrl+O` – Load workflow  
-- `Ctrl+A` – Select all nodes  
-- `Del` – Delete selected nodes  
-
----
-
-## 🛠️ Canvas Development Notes
-
-### Node Status
-- **Idle** – Gray border  
-- **Running** – Blue border  
-- **Success** – Green border  
-- **Failed** – Red border  
-
-### Connection Status
-- **Idle** – Yellow line  
-- **Input Running** – Blue line  
-- **Output Running** – Green line  
-
-### Logging System
-- Per-node log storage  
-- Auto timestamp  
-- Uses **Loguru** – components log via `self.logger`  
-- Captures `print()` output automatically  
-
-### Data Flow
-- Inputs auto-populated from upstream outputs  
-- Outputs stored by port name  
-- Supports multi-input/multi-output  
-
----
-
-## 📥 Model Export (Standalone Deployment)
-
-### Core Value
-**Export any subgraph as a standalone runnable project** – deploy to any Python environment without the main app!
-
-### Use Cases
-- **Train/Infer Split** – Export only inference with model files  
-- **Model Sharing** – Share full workflow with teammates  
-- **Production Deployment** – Deploy to servers or Docker  
-- **Offline Execution** – Run in headless environments  
-
-### Export Features
-✅ **Smart Dependency Analysis** – Copies required component code  
-✅ **Path Rewriting** – Model/data files copied & paths made relative  
-✅ **Column Selection Preserved** – CSV column configs retained  
-✅ **Environment Isolation** – Auto-generates `requirements.txt`  
-✅ **Ready-to-Run** – Includes full execution script  
-
-### Export Steps
-1. **Select Nodes** – Choose nodes on canvas (multi-select supported)  
-2. **Click Export** – Top-left **"Export Model"** button (📤 icon)  
-3. **Choose Directory** – System creates project folder  
-4. **Run Project** – In export dir:
-
-```bash
-pip install -r requirements.txt
-python run.py
-```
-
-### Exported Project Structure
-```
-model_xxxxxxxx/
-├── model.workflow.json    # Workflow definition (nodes, connections, column selections)
-├── preject_spec.json      # Input/output schema
-├── preview.png            # Canvas preview at export time
-├── REAMDME.md             # Project info
-├── requirements.txt       # Auto-detected dependencies
-├── run.py                 # One-click runner
-├── api_server.py          # Microservice server
-├── scan_components.py     # Component scanner
-├── runner/
-│   ├── component_executor.py
-│   └── workflow_runner.py
-├── components/
-│   ├── base.py
-│   └── your_components/
-└── inputs/                # Model/data files
-```
-
----
-
-## Roadmap
-
-~~1. **Debug Mode**~~  
-~~- Step-by-step execution~~  
-~~- Breakpoints~~  
-~~- Variable watcher~~  
-
-### 2. **Remote Execution**
-- Submit workflows to **remote servers / Kubernetes / Ray**  
-- Local: orchestration only; execution on cluster  
-- Ideal for LLMs and big data  
-
-~~3. **Variable & Expression System**~~  
-~~- Global variables (`{{global.input}}`)~~  
-~~- Expressions (`{{node1.output * 2}}`)~~  
-~~- Expression input mode in UI (like Dify)~~  
-
-### 4. **Parallel Execution**
-- Parallelize independent nodes  
-- GPU resource scheduling (e.g., assign PyTorch models to different GPUs)  
-
----
-
-## Feature Status
-
-(Identical checklist as Chinese version, omitted for brevity — you may copy the same table here if needed)
-
----
-
-## 🤝 Contributing
-
-1. Fork the repo  
-2. Create your feature branch (`git checkout -b feature/AmazingFeature`)  
-3. Commit your changes (`git commit -m 'Add some AmazingFeature'`)  
-4. Push to the branch (`git push origin feature/AmazingFeature`)  
-5. Open a Pull Request  
-
----
-
-## 📄 License
-
-This project is licensed under [GPLv3](LICENSE).
-
----
-
-## 🙏 Acknowledgements
-
->>>>>>> b51f9753
 - [NodeGraphQt](https://github.com/jchanvfx/NodeGraphQt) – Node graph framework  
 - [qfluentwidgets](https://github.com/zhiyiYo/PyQt-Fluent-Widgets) – Fluent Design widgets  
 - [Loguru](https://github.com/Delgan/loguru) – Python logging made enjoyable